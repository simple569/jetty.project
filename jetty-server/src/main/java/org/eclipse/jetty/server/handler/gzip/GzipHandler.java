//
//  ========================================================================
//  Copyright (c) 1995-2019 Mort Bay Consulting Pty. Ltd.
//  ------------------------------------------------------------------------
//  All rights reserved. This program and the accompanying materials
//  are made available under the terms of the Eclipse Public License v1.0
//  and Apache License v2.0 which accompanies this distribution.
//
//      The Eclipse Public License is available at
//      http://www.eclipse.org/legal/epl-v10.html
//
//      The Apache License v2.0 is available at
//      http://www.opensource.org/licenses/apache2.0.php
//
//  You may elect to redistribute this code under either of these licenses.
//  ========================================================================
//

package org.eclipse.jetty.server.handler.gzip;

import java.io.IOException;
import java.util.Arrays;
import java.util.EnumSet;
import java.util.ListIterator;
import java.util.Set;
import java.util.regex.Pattern;
import java.util.zip.Deflater;
import javax.servlet.DispatcherType;
import javax.servlet.ServletContext;
import javax.servlet.ServletException;
import javax.servlet.http.HttpServletRequest;
import javax.servlet.http.HttpServletResponse;

import org.eclipse.jetty.http.CompressedContentFormat;
import org.eclipse.jetty.http.HttpField;
import org.eclipse.jetty.http.HttpFields;
import org.eclipse.jetty.http.HttpHeader;
import org.eclipse.jetty.http.HttpHeaderValue;
import org.eclipse.jetty.http.HttpMethod;
import org.eclipse.jetty.http.MimeTypes;
import org.eclipse.jetty.http.PreEncodedHttpField;
import org.eclipse.jetty.http.pathmap.PathSpecSet;
import org.eclipse.jetty.server.HttpOutput;
import org.eclipse.jetty.server.Request;
import org.eclipse.jetty.server.handler.HandlerWrapper;
import org.eclipse.jetty.util.IncludeExclude;
import org.eclipse.jetty.util.RegexSet;
import org.eclipse.jetty.util.StringUtil;
import org.eclipse.jetty.util.URIUtil;
import org.eclipse.jetty.util.compression.DeflaterPool;
import org.eclipse.jetty.util.log.Log;
import org.eclipse.jetty.util.log.Logger;

/**
 * A Handler that can dynamically GZIP uncompress requests, and compress responses.
 * <p>
 * The GzipHandler can be applied to the entire server (a {@code gzip.mod} is included in
 * the {@code jetty-home}) or it may be applied to individual contexts.
 * </p>
 * <p>
 * Both Request uncompress and Response compress are gated by a configurable
 * {@link DispatcherType} check on the GzipHandler.
 * (This is similar in behavior to a {@link javax.servlet.Filter} configuration
 * you would find in a Servlet Descriptor file ({@code WEB-INF/web.xml})
 * <br>(Default: {@link DispatcherType#REQUEST}).
 * </p>
 * <p>
 * Requests with a {@code Content-Encoding} header with the value {@code gzip} will
 * be uncompressed by a {@link GzipHttpInputInterceptor} for any API that uses
 * {@link HttpServletRequest#getInputStream()} or {@link HttpServletRequest#getReader()}.
 * </p>
 * <p>
 * Response compression has a number of checks before GzipHandler will perform compression.
 * </p>
 * <ol>
 * <li>
 * Does the request contain a {@code Accept-Encoding} header that specifies
 * {@code gzip} value?
 * </li>
 * <li>
 * Is the {@link HttpServletRequest#getMethod()} allowed by the configured HTTP Method Filter.
 * <br> (Default: {@code GET})
 * </li>
 * <li>
 * Is the incoming Path allowed by the configured Path Specs filters?
 * <br> (Default: all paths are allowed)
 * </li>
 * <li>
 * Is the Request User-Agent allowed by the configured User-Agent filters?
 * <br> (Default: MSIE 6 is excluded)
 * </li>
 * <li>
 * Is the Response {@code Content-Length} header present, and does its
 * value meet the minimum gzip size requirements (default 32 bytes)?
 * </li>
 * <li>
 * Is the Request {@code Accept} header present and does it contain the
 * required {@code gzip} value?
 * </li>
 * </ol>
 * <p>
 * When you encounter a configurable filter in the GzipHandler (method, paths, user-agent,
 * mime-types, etc) that has both Included and Excluded values, note that the Included
 * values always win over the Excluded values.
 * </p>
 * <p>
 * <em>Important note about Default Values</em>:
 * It is important to note that the GzipHandler will automatically configure itself from the
 * MimeType present on the Server, System, and Contexts and the ultimate set of default values
 * for the various filters (paths, methods, mime-types, etc) can be influenced by the
 * available mime types to work with.
 * </p>
 * <p>
 * ETag (or Entity Tag) information: any Request headers for {@code If-None-Match} or
 * {@code If-Match} will be evaluated by the GzipHandler to determine if it was involved
 * in compression of the response earlier.  This is usually present as a {@code --gzip} suffix
 * on the ETag that the Client User-Agent is tracking and handed to the Jetty server.
 * The special {@code --gzip} suffix on the ETag is how GzipHandler knows that the content
 * passed through itself, and this suffix will be stripped from the Request header values
 * before the request is sent onwards to the specific webapp / servlet endpoint for
 * handling.
 * If a ETag is present in the Response headers, and GzipHandler is compressing the
 * contents, it will add the {@code --gzip} suffix before the Response headers are committed
 * and sent to the User Agent.
 * </p>
 * <p>
 * This implementation relies on an Jetty internal {@link org.eclipse.jetty.server.HttpOutput.Interceptor}
 * mechanism to allow for effective and efficient compression of the response on all Output API usages:
 * </p>
 * <ul>
 * <li>
 * {@link javax.servlet.ServletOutputStream} - Obtained from {@link HttpServletResponse#getOutputStream()}
 * using the traditional Blocking I/O techniques
 * </li>
 * <li>
 * {@link javax.servlet.WriteListener} - Provided to
 * {@link javax.servlet.ServletOutputStream#setWriteListener(javax.servlet.WriteListener)}
 * using the new (since Servlet 3.1) Async I/O techniques
 * </li>
 * <li>
 * {@link java.io.PrintWriter} - Obtained from {@link HttpServletResponse#getWriter()}
 * using Blocking I/O techniques
 * </li>
 * </ul>
 * <p>
 * Historically the compression of responses were accomplished via
 * Servlet Filters (eg: {@code GzipFilter}) and usage of {@link javax.servlet.http.HttpServletResponseWrapper}.
 * Since the introduction of Async I/O in Servlet 3.1, this older form of Gzip support
 * in web applications has been problematic and bug ridden.
 * </p>
 */
public class GzipHandler extends HandlerWrapper implements GzipFactory
{
    public static final String GZIP = "gzip";
    public static final String DEFLATE = "deflate";
<<<<<<< HEAD
    public static final int DEFAULT_MIN_GZIP_SIZE = 2048;
    public static final int COMPRESSION_LEVEL = Deflater.DEFAULT_COMPRESSION;
=======
    public static final int DEFAULT_MIN_GZIP_SIZE = 32;
    public static final int BREAK_EVEN_GZIP_SIZE = 23;
>>>>>>> fe545f1a
    private static final Logger LOG = Log.getLogger(GzipHandler.class);
    private static final HttpField X_CE_GZIP = new PreEncodedHttpField("X-Content-Encoding", "gzip");
    private static final HttpField TE_CHUNKED = new PreEncodedHttpField(HttpHeader.TRANSFER_ENCODING, HttpHeaderValue.CHUNKED.asString());
    private static final Pattern COMMA_GZIP = Pattern.compile(".*, *gzip");

    private int poolCapacity = -1;
    private DeflaterPool _deflaterPool = null;

    private int _minGzipSize = DEFAULT_MIN_GZIP_SIZE;
    private boolean _syncFlush = false;
    private int _inflateBufferSize = -1;
    private EnumSet<DispatcherType> _dispatchers = EnumSet.of(DispatcherType.REQUEST);
    // non-static, as other GzipHandler instances may have different configurations
    private final IncludeExclude<String> _agentPatterns = new IncludeExclude<>(RegexSet.class);
    private final IncludeExclude<String> _methods = new IncludeExclude<>();
    private final IncludeExclude<String> _paths = new IncludeExclude<>(PathSpecSet.class);
    private final IncludeExclude<String> _mimeTypes = new IncludeExclude<>();
    private HttpField _vary;

    /**
     * Instantiates a new GzipHandler.
     */
    public GzipHandler()
    {
        _methods.include(HttpMethod.GET.asString());
        for (String type : MimeTypes.getKnownMimeTypes())
        {
            if ("image/svg+xml".equals(type))
                _paths.exclude("*.svgz");
            else if (type.startsWith("image/") ||
                type.startsWith("audio/") ||
                type.startsWith("video/"))
                _mimeTypes.exclude(type);
        }
        _mimeTypes.exclude("application/compress");
        _mimeTypes.exclude("application/zip");
        _mimeTypes.exclude("application/gzip");
        _mimeTypes.exclude("application/bzip2");
        _mimeTypes.exclude("application/brotli");
        _mimeTypes.exclude("application/x-xz");
        _mimeTypes.exclude("application/x-rar-compressed");

        if (LOG.isDebugEnabled())
            LOG.debug("{} mime types {}", this, _mimeTypes);

        _agentPatterns.exclude(".*MSIE 6.0.*");
    }

    /**
     * Add excluded to the User-Agent filtering.
     *
     * @param patterns Regular expressions matching user agents to exclude
     * @see #addIncludedAgentPatterns(String...)
     */
    public void addExcludedAgentPatterns(String... patterns)
    {
        _agentPatterns.exclude(patterns);
    }

    /**
     * Add excluded to the HTTP methods filtering.
     *
     * @param methods The methods to exclude in compression
     * @see #addIncludedMethods(String...)
     */
    public void addExcludedMethods(String... methods)
    {
        for (String m : methods)
        {
            _methods.exclude(m);
        }
    }

    /**
     * Get the Set of {@link DispatcherType} that this Filter will operate on.
     *
     * @return the set of {@link DispatcherType} this filter will operate on
     */
    public EnumSet<DispatcherType> getDispatcherTypes()
    {
        return _dispatchers;
    }

    /**
     * Set of supported {@link DispatcherType} that this filter will operate on.
     *
     * @param dispatchers the set of {@link DispatcherType} that this filter will operate on
     */
    public void setDispatcherTypes(EnumSet<DispatcherType> dispatchers)
    {
        _dispatchers = dispatchers;
    }

    /**
     * Set the list of supported {@link DispatcherType} that this filter will operate on.
     *
     * @param dispatchers the list of {@link DispatcherType} that this filter will operate on
     */
    public void setDispatcherTypes(DispatcherType... dispatchers)
    {
        _dispatchers = EnumSet.copyOf(Arrays.asList(dispatchers));
    }

    /**
     * Adds excluded MIME types for response filtering.
     *
     * <p>
     * <em>Deprecation Warning: </em>
     * For backward compatibility the MIME types parameters may be comma separated strings,
     * but this will not be supported in future versions of Jetty.
     * </p>
     *
     * @param types The mime types to exclude (without charset or other parameters).
     * @see #addIncludedMimeTypes(String...)
     */
    public void addExcludedMimeTypes(String... types)
    {
        for (String t : types)
        {
            _mimeTypes.exclude(StringUtil.csvSplit(t));
        }
    }

    /**
     * Adds excluded Path Specs for request filtering.
     *
     * <p>
     * There are 2 syntaxes supported, Servlet <code>url-pattern</code> based, and
     * Regex based.  This means that the initial characters on the path spec
     * line are very strict, and determine the behavior of the path matching.
     * <ul>
     * <li>If the spec starts with <code>'^'</code> the spec is assumed to be
     * a regex based path spec and will match with normal Java regex rules.</li>
     * <li>If the spec starts with <code>'/'</code> then spec is assumed to be
     * a Servlet url-pattern rules path spec for either an exact match
     * or prefix based match.</li>
     * <li>If the spec starts with <code>'*.'</code> then spec is assumed to be
     * a Servlet url-pattern rules path spec for a suffix based match.</li>
     * <li>All other syntaxes are unsupported</li>
     * </ul>
     * <p>
     * Note: inclusion takes precedence over exclude.
     *
     * @param pathspecs Path specs (as per servlet spec) to exclude. If a
     * ServletContext is available, the paths are relative to the context path,
     * otherwise they are absolute.<br>
     * For backward compatibility the pathspecs may be comma separated strings, but this
     * will not be supported in future versions.
     * @see #addIncludedPaths(String...)
     */
    public void addExcludedPaths(String... pathspecs)
    {
        for (String p : pathspecs)
        {
            _paths.exclude(StringUtil.csvSplit(p));
        }
    }

    /**
     * Adds included User-Agents for filtering.
     *
     * @param patterns Regular expressions matching user agents to include
     * @see #addExcludedAgentPatterns(String...)
     */
    public void addIncludedAgentPatterns(String... patterns)
    {
        _agentPatterns.include(patterns);
    }

    /**
     * Adds included HTTP Methods (eg: POST, PATCH, DELETE) for filtering.
     *
     * @param methods The HTTP methods to include in compression.
     * @see #addExcludedMethods(String...)
     */
    public void addIncludedMethods(String... methods)
    {
        for (String m : methods)
        {
            _methods.include(m);
        }
    }

    /**
     * Is the {@link Deflater} running {@link Deflater#SYNC_FLUSH} or not.
     *
     * @return True if {@link Deflater#SYNC_FLUSH} is used, else {@link Deflater#NO_FLUSH}
     * @see #setSyncFlush(boolean)
     */
    public boolean isSyncFlush()
    {
        return _syncFlush;
    }

    /**
     * Set the {@link Deflater} flush mode to use.  {@link Deflater#SYNC_FLUSH}
     * should be used if the application wishes to stream the data, but this may
     * hurt compression performance.
     *
     * @param syncFlush True if {@link Deflater#SYNC_FLUSH} is used, else {@link Deflater#NO_FLUSH}
     * @see #isSyncFlush()
     */
    public void setSyncFlush(boolean syncFlush)
    {
        _syncFlush = syncFlush;
    }

    /**
     * Add included MIME types for response filtering
     *
     * @param types The mime types to include (without charset or other parameters)
     * For backward compatibility the mimetypes may be comma separated strings, but this
     * will not be supported in future versions.
     * @see #addExcludedMimeTypes(String...)
     */
    public void addIncludedMimeTypes(String... types)
    {
        for (String t : types)
        {
            _mimeTypes.include(StringUtil.csvSplit(t));
        }
    }

    /**
     * Add included Path Specs for filtering.
     *
     * <p>
     * There are 2 syntaxes supported, Servlet <code>url-pattern</code> based, and
     * Regex based.  This means that the initial characters on the path spec
     * line are very strict, and determine the behavior of the path matching.
     * <ul>
     * <li>If the spec starts with <code>'^'</code> the spec is assumed to be
     * a regex based path spec and will match with normal Java regex rules.</li>
     * <li>If the spec starts with <code>'/'</code> then spec is assumed to be
     * a Servlet url-pattern rules path spec for either an exact match
     * or prefix based match.</li>
     * <li>If the spec starts with <code>'*.'</code> then spec is assumed to be
     * a Servlet url-pattern rules path spec for a suffix based match.</li>
     * <li>All other syntaxes are unsupported</li>
     * </ul>
     * <p>
     * Note: inclusion takes precedence over exclusion.
     *
     * @param pathspecs Path specs (as per servlet spec) to include. If a
     * ServletContext is available, the paths are relative to the context path,
     * otherwise they are absolute
     */
    public void addIncludedPaths(String... pathspecs)
    {
        for (String p : pathspecs)
        {
            _paths.include(StringUtil.csvSplit(p));
        }
    }

    @Override
    protected void doStart() throws Exception
    {
        _deflaterPool = newDeflaterPool(poolCapacity);
        _vary = (_agentPatterns.size() > 0) ? GzipHttpOutputInterceptor.VARY_ACCEPT_ENCODING_USER_AGENT : GzipHttpOutputInterceptor.VARY_ACCEPT_ENCODING;
        super.doStart();
    }

    @Override
    public Deflater getDeflater(Request request, long contentLength)
    {
        HttpFields httpFields = request.getHttpFields();
        String ua = httpFields.get(HttpHeader.USER_AGENT);
        if (ua != null && !isAgentGzipable(ua))
        {
            LOG.debug("{} excluded user agent {}", this, request);
            return null;
        }

        if (contentLength >= 0 && contentLength < _minGzipSize)
        {
            LOG.debug("{} excluded minGzipSize {}", this, request);
            return null;
        }

        // check the accept encoding header
        if (!httpFields.contains(HttpHeader.ACCEPT_ENCODING, "gzip"))
        {
            LOG.debug("{} excluded not gzip accept {}", this, request);
            return null;
        }

        return _deflaterPool.acquire();
    }

    /**
     * Get the current filter list of excluded User-Agent patterns
     *
     * @return the filter list of excluded User-Agent patterns
     * @see #getIncludedAgentPatterns()
     */
    public String[] getExcludedAgentPatterns()
    {
        Set<String> excluded = _agentPatterns.getExcluded();
        return excluded.toArray(new String[excluded.size()]);
    }

    /**
     * Get the current filter list of excluded HTTP methods
     *
     * @return the filter list of excluded HTTP methods
     * @see #getIncludedMethods()
     */
    public String[] getExcludedMethods()
    {
        Set<String> excluded = _methods.getExcluded();
        return excluded.toArray(new String[excluded.size()]);
    }

    /**
     * Get the current filter list of excluded MIME types
     *
     * @return the filter list of excluded MIME types
     * @see #getIncludedMimeTypes()
     */
    public String[] getExcludedMimeTypes()
    {
        Set<String> excluded = _mimeTypes.getExcluded();
        return excluded.toArray(new String[excluded.size()]);
    }

    /**
     * Get the current filter list of excluded Path Specs
     *
     * @return the filter list of excluded Path Specs
     * @see #getIncludedPaths()
     */
    public String[] getExcludedPaths()
    {
        Set<String> excluded = _paths.getExcluded();
        return excluded.toArray(new String[excluded.size()]);
    }

    /**
     * Get the current filter list of included User-Agent patterns
     *
     * @return the filter list of included User-Agent patterns
     * @see #getExcludedAgentPatterns()
     */
    public String[] getIncludedAgentPatterns()
    {
        Set<String> includes = _agentPatterns.getIncluded();
        return includes.toArray(new String[includes.size()]);
    }

    /**
     * Get the current filter list of included HTTP Methods
     *
     * @return the filter list of included HTTP methods
     * @see #getExcludedMethods()
     */
    public String[] getIncludedMethods()
    {
        Set<String> includes = _methods.getIncluded();
        return includes.toArray(new String[includes.size()]);
    }

    /**
     * Get the current filter list of included MIME types
     *
     * @return the filter list of included MIME types
     * @see #getExcludedMimeTypes()
     */
    public String[] getIncludedMimeTypes()
    {
        Set<String> includes = _mimeTypes.getIncluded();
        return includes.toArray(new String[includes.size()]);
    }

    /**
     * Get the current filter list of included Path Specs
     *
     * @return the filter list of included Path Specs
     * @see #getExcludedPaths()
     */
    public String[] getIncludedPaths()
    {
        Set<String> includes = _paths.getIncluded();
        return includes.toArray(new String[includes.size()]);
    }

    /**
     * Get the minimum size, in bytes, that a response {@code Content-Length} must be
     * before compression will trigger.
     *
     * @return minimum response size (in bytes) that triggers compression
     * @see #setMinGzipSize(int)
     */
    public int getMinGzipSize()
    {
        return _minGzipSize;
    }

    protected HttpField getVaryField()
    {
        return _vary;
    }

    /**
     * Get the size (in bytes) of the {@link java.util.zip.Inflater} buffer used to inflate
     * compressed requests.
     *
     * @return size in bytes of the buffer, or 0 for no inflation.
     */
    public int getInflateBufferSize()
    {
        return _inflateBufferSize;
    }

    /**
     * Set the size (in bytes) of the {@link java.util.zip.Inflater} buffer used to inflate comrpessed requests.
     *
     * @param size size in bytes of the buffer, or 0 for no inflation.
     */
    public void setInflateBufferSize(int size)
    {
        _inflateBufferSize = size;
    }

    @Override
    public void handle(String target, Request baseRequest, HttpServletRequest request, HttpServletResponse response) throws IOException, ServletException
    {
        final ServletContext context = baseRequest.getServletContext();
        final String path = context == null ? baseRequest.getRequestURI() : URIUtil.addPaths(baseRequest.getServletPath(), baseRequest.getPathInfo());
        LOG.debug("{} handle {} in {}", this, baseRequest, context);

        if (!_dispatchers.contains(baseRequest.getDispatcherType()))
        {
            LOG.debug("{} excluded by dispatcherType {}", this, baseRequest.getDispatcherType());
            _handler.handle(target, baseRequest, request, response);
            return;
        }

        // Handle request inflation
        if (_inflateBufferSize > 0)
        {
            boolean inflate = false;
            for (ListIterator<HttpField> i = baseRequest.getHttpFields().listIterator(); i.hasNext(); )
            {
                HttpField field = i.next();

                if (field.getHeader() == HttpHeader.CONTENT_ENCODING)
                {
                    if (field.getValue().equalsIgnoreCase("gzip"))
                    {
                        i.set(X_CE_GZIP);
                        inflate = true;
                        break;
                    }

                    if (COMMA_GZIP.matcher(field.getValue()).matches())
                    {
                        String v = field.getValue();
                        v = v.substring(0, v.lastIndexOf(','));
                        i.set(new HttpField(HttpHeader.CONTENT_ENCODING, v));
                        i.add(X_CE_GZIP);
                        inflate = true;
                        break;
                    }
                }
            }

            if (inflate)
            {
                if (LOG.isDebugEnabled())
                    LOG.debug("{} inflate {}", this, request);

                baseRequest.getHttpInput().addInterceptor(new GzipHttpInputInterceptor(baseRequest.getHttpChannel().getByteBufferPool(), _inflateBufferSize));

                for (ListIterator<HttpField> i = baseRequest.getHttpFields().listIterator(); i.hasNext(); )
                {
                    HttpField field = i.next();
                    if (field.getHeader() == HttpHeader.CONTENT_LENGTH)
                    {
                        i.set(new HttpField("X-Content-Length", field.getValue()));
                        break;
                    }
                }
            }
        }

        // Are we already being gzipped?
        HttpOutput out = baseRequest.getResponse().getHttpOutput();
        HttpOutput.Interceptor interceptor = out.getInterceptor();
        while (interceptor != null)
        {
            if (interceptor instanceof GzipHttpOutputInterceptor)
            {
                LOG.debug("{} already intercepting {}", this, request);
                _handler.handle(target, baseRequest, request, response);
                return;
            }
            interceptor = interceptor.getNextInterceptor();
        }

        // Special handling for etags
        for (ListIterator<HttpField> fields = baseRequest.getHttpFields().listIterator(); fields.hasNext(); )
        {
            HttpField field = fields.next();
            if (field.getHeader() == HttpHeader.IF_NONE_MATCH || field.getHeader() == HttpHeader.IF_MATCH)
            {
                String etag = field.getValue();
                int i = etag.indexOf(CompressedContentFormat.GZIP._etagQuote);
                if (i > 0)
                {
                    baseRequest.setAttribute("o.e.j.s.h.gzip.GzipHandler.etag", etag);
                    while (i >= 0)
                    {
                        etag = etag.substring(0, i) + etag.substring(i + CompressedContentFormat.GZIP._etag.length());
                        i = etag.indexOf(CompressedContentFormat.GZIP._etagQuote, i);
                    }

                    fields.set(new HttpField(field.getHeader(), etag));
                }
            }
        }

        // If not a supported method - no Vary because no matter what client, this URI is always excluded
        if (!_methods.test(baseRequest.getMethod()))
        {
            LOG.debug("{} excluded by method {}", this, request);
            _handler.handle(target, baseRequest, request, response);
            return;
        }

        // If not a supported URI- no Vary because no matter what client, this URI is always excluded
        // Use pathInfo because this is be
        if (!isPathGzipable(path))
        {
            LOG.debug("{} excluded by path {}", this, request);
            _handler.handle(target, baseRequest, request, response);
            return;
        }

        // Exclude non compressible mime-types known from URI extension. - no Vary because no matter what client, this URI is always excluded
        String mimeType = context == null ? MimeTypes.getDefaultMimeByExtension(path) : context.getMimeType(path);
        if (mimeType != null)
        {
            mimeType = MimeTypes.getContentTypeWithoutCharset(mimeType);
            if (!isMimeTypeGzipable(mimeType))
            {
                LOG.debug("{} excluded by path suffix mime type {}", this, request);
                // handle normally without setting vary header
                _handler.handle(target, baseRequest, request, response);
                return;
            }
        }

        HttpOutput.Interceptor origInterceptor = out.getInterceptor();
        try
        {
            // install interceptor and handle
            out.setInterceptor(new GzipHttpOutputInterceptor(this, getVaryField(), baseRequest.getHttpChannel(), origInterceptor, isSyncFlush()));

            if (_handler != null)
                _handler.handle(target, baseRequest, request, response);
        }
        finally
        {
            // reset interceptor if request not handled
            if (!baseRequest.isHandled() && !baseRequest.isAsyncStarted())
                out.setInterceptor(origInterceptor);
        }
    }

    /**
     * Test if the provided User-Agent is allowed based on the User-Agent filters.
     *
     * @param ua the user agent
     * @return whether compressing is allowed for the given user agent
     */
    protected boolean isAgentGzipable(String ua)
    {
        if (ua == null)
            return false;

        return _agentPatterns.test(ua);
    }

    /**
     * Test if the provided MIME type is allowed based on the MIME type filters.
     *
     * @param mimetype the MIME type to test
     * @return true if allowed, false otherwise
     */
    @Override
    public boolean isMimeTypeGzipable(String mimetype)
    {
        return _mimeTypes.test(mimetype);
    }

    /**
     * Test if the provided Request URI is allowed based on the Path Specs filters.
     *
     * @param requestURI the request uri
     * @return whether compressing is allowed for the given the path
     */
    protected boolean isPathGzipable(String requestURI)
    {
        if (requestURI == null)
            return true;

        return _paths.test(requestURI);
    }

    @Override
    public void recycle(Deflater deflater)
    {
        _deflaterPool.release(deflater);
    }

    /**
     * if(isStarted())
     * throw new IllegalStateException(getState());
     *
     * Set the excluded filter list of User-Agent patterns (replacing any previously set)
     *
     * @param patterns Regular expressions list matching user agents to exclude
     * @see #setIncludedAgentPatterns(String...)
     */
    public void setExcludedAgentPatterns(String... patterns)
    {
        _agentPatterns.getExcluded().clear();
        addExcludedAgentPatterns(patterns);
    }

    /**
     * Set the excluded filter list of HTTP methods (replacing any previously set)
     *
     * @param methods the HTTP methods to exclude
     * @see #setIncludedMethods(String...)
     */
    public void setExcludedMethods(String... methods)
    {
        _methods.getExcluded().clear();
        _methods.exclude(methods);
    }

    /**
     * Set the excluded filter list of MIME types (replacing any previously set)
     *
     * @param types The mime types to exclude (without charset or other parameters)
     * @see #setIncludedMimeTypes(String...)
     */
    public void setExcludedMimeTypes(String... types)
    {
        _mimeTypes.getExcluded().clear();
        _mimeTypes.exclude(types);
    }

    /**
     * Set the excluded filter list of Path specs (replacing any previously set)
     *
     * @param pathspecs Path specs (as per servlet spec) to exclude. If a
     * ServletContext is available, the paths are relative to the context path,
     * otherwise they are absolute.
     * @see #setIncludedPaths(String...)
     */
    public void setExcludedPaths(String... pathspecs)
    {
        _paths.getExcluded().clear();
        _paths.exclude(pathspecs);
    }

    /**
     * Set the included filter list of User-Agent patterns (replacing any previously set)
     *
     * @param patterns Regular expressions matching user agents to include
     * @see #setExcludedAgentPatterns(String...)
     */
    public void setIncludedAgentPatterns(String... patterns)
    {
        _agentPatterns.getIncluded().clear();
        addIncludedAgentPatterns(patterns);
    }

    /**
     * Set the included filter list of HTTP methods (replacing any previously set)
     *
     * @param methods The methods to include in compression
     * @see #setExcludedMethods(String...)
     */
    public void setIncludedMethods(String... methods)
    {
        _methods.getIncluded().clear();
        _methods.include(methods);
    }

    /**
     * Set the included filter list of MIME types (replacing any previously set)
     *
     * @param types The mime types to include (without charset or other parameters)
     * @see #setExcludedMimeTypes(String...)
     */
    public void setIncludedMimeTypes(String... types)
    {
        _mimeTypes.getIncluded().clear();
        _mimeTypes.include(types);
    }

    /**
     * Set the included filter list of Path specs (replacing any previously set)
     *
     * @param pathspecs Path specs (as per servlet spec) to include. If a
     * ServletContext is available, the paths are relative to the context path,
     * otherwise they are absolute
     * @see #setExcludedPaths(String...)
     */
    public void setIncludedPaths(String... pathspecs)
    {
        _paths.getIncluded().clear();
        _paths.include(pathspecs);
    }

    /**
     * Set the minimum response size to trigger dynamic compression.
     * <p>
     *     Sizes below {@link #BREAK_EVEN_GZIP_SIZE} will result a compressed response that is larger than the
     *     original data.
     * </p>
     *
     * @param minGzipSize minimum response size in bytes (not allowed to be lower then {@link #BREAK_EVEN_GZIP_SIZE})
     */
    public void setMinGzipSize(int minGzipSize)
    {
        if (minGzipSize < BREAK_EVEN_GZIP_SIZE)
            LOG.warn("minGzipSize of {} is inefficient for short content, break even is size {}", minGzipSize, BREAK_EVEN_GZIP_SIZE);
        _minGzipSize = Math.max(0, minGzipSize);
    }

    /**
     * Set the included filter list of HTTP Methods (replacing any previously set)
     *
     * @param csvMethods the list of methods, CSV format
     * @see #setExcludedMethodList(String)
     */
    public void setIncludedMethodList(String csvMethods)
    {
        setIncludedMethods(StringUtil.csvSplit(csvMethods));
    }

    /**
     * Get the included filter list of HTTP methods in CSV format
     *
     * @return the included filter list of HTTP methods in CSV format
     * @see #getExcludedMethodList()
     */
    public String getIncludedMethodList()
    {
        return String.join(",", getIncludedMethods());
    }

    /**
     * Set the excluded filter list of HTTP Methods (replacing any previously set)
     *
     * @param csvMethods the list of methods, CSV format
     * @see #setIncludedMethodList(String)
     */
    public void setExcludedMethodList(String csvMethods)
    {
        setExcludedMethods(StringUtil.csvSplit(csvMethods));
    }

    /**
     * Get the excluded filter list of HTTP methods in CSV format
     *
     * @return the excluded filter list of HTTP methods in CSV format
     * @see #getIncludedMethodList()
     */
    public String getExcludedMethodList()
    {
        return String.join(",", getExcludedMethods());
    }

    /**
     * Gets the maximum number of Deflaters that the DeflaterPool can hold.
     *
     * @return the Deflater pool capacity
     */
    public int getDeflaterPoolCapacity()
    {
        return poolCapacity;
    }

    /**
     * Sets the maximum number of Deflaters that the DeflaterPool can hold.
     */
    public void setDeflaterPoolCapacity(int capacity)
    {
        if (isStarted())
            throw new IllegalStateException(getState());

        poolCapacity = capacity;
    }

    protected DeflaterPool newDeflaterPool(int capacity)
    {
        return new DeflaterPool(capacity, Deflater.DEFAULT_COMPRESSION, true);
    }

    @Override
    public String toString()
    {
        return String.format("%s@%x{%s,min=%s,inflate=%s}", getClass().getSimpleName(), hashCode(), getState(), _minGzipSize, _inflateBufferSize);
    }
}<|MERGE_RESOLUTION|>--- conflicted
+++ resolved
@@ -153,13 +153,8 @@
 {
     public static final String GZIP = "gzip";
     public static final String DEFLATE = "deflate";
-<<<<<<< HEAD
-    public static final int DEFAULT_MIN_GZIP_SIZE = 2048;
-    public static final int COMPRESSION_LEVEL = Deflater.DEFAULT_COMPRESSION;
-=======
     public static final int DEFAULT_MIN_GZIP_SIZE = 32;
     public static final int BREAK_EVEN_GZIP_SIZE = 23;
->>>>>>> fe545f1a
     private static final Logger LOG = Log.getLogger(GzipHandler.class);
     private static final HttpField X_CE_GZIP = new PreEncodedHttpField("X-Content-Encoding", "gzip");
     private static final HttpField TE_CHUNKED = new PreEncodedHttpField(HttpHeader.TRANSFER_ENCODING, HttpHeaderValue.CHUNKED.asString());
