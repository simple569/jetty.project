--- conflicted
+++ resolved
@@ -355,11 +355,7 @@
     }
 
     /**
-<<<<<<< HEAD
-     * Called by the {@link Request} when it finally finishes.
-=======
      * Called when a request is finally leaving a session.
->>>>>>> a563cdca
      *
      * @param session the session object
      */
