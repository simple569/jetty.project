--- conflicted
+++ resolved
@@ -165,13 +165,10 @@
             _contentConsumed = 0;
             _firstByteTimeStamp = -1;
             _blockUntil = 0;
-<<<<<<< HEAD
+            _waitingForContent = false;
             if (_interceptor instanceof Destroyable)
                 ((Destroyable)_interceptor).destroy();
             _interceptor = null;
-=======
-            _waitingForContent = false;
->>>>>>> b9a946f7
         }
     }
 
