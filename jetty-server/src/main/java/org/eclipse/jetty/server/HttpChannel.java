--- conflicted
+++ resolved
@@ -681,7 +681,7 @@
         {
            action=_state.handling();
         }
-        catch(IllegalStateException e)
+        catch(Throwable e)
         {
             // The bad message cannot be handled in the current state, so throw
             // to hopefull somebody that can handle
@@ -702,25 +702,22 @@
 
                 sendResponse(new MetaData.Response(HttpVersion.HTTP_1_1,status,reason,fields,BufferUtil.length(content)),content ,true);
             }
-            if (_state.unhandle()==Action.COMPLETE)
-                _state.completed();
-        }
-        catch (Throwable e)
+        }
+        catch (IOException e)
         {
             LOG.debug(e);
-<<<<<<< HEAD
         }
         finally
         {
-            // TODO: review whether it's the right state to check.
-            if (_state.unhandle()==Action.COMPLETE)
-                _state.onComplete();
-            else
-                throw new IllegalStateException(); // TODO: don't throw from finally blocks !
-            onCompleted();
-=======
-            _transport.abort();
->>>>>>> a285deea
+        	try
+        	{
+        		onCompleted();
+            }
+            catch(Throwable e)
+            {
+            	LOG.debug(e);
+                abort(e);
+            }
         }
     }
 
