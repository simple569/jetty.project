--- conflicted
+++ resolved
@@ -24,7 +24,6 @@
 import java.util.List;
 import java.util.Locale;
 
-import org.eclipse.jetty.http.HttpCompliance.Violation;
 import org.eclipse.jetty.http.HttpTokens.EndOfContent;
 import org.eclipse.jetty.util.ArrayTernaryTrie;
 import org.eclipse.jetty.util.ArrayTrie;
@@ -35,6 +34,8 @@
 import org.eclipse.jetty.util.log.Log;
 import org.eclipse.jetty.util.log.Logger;
 
+import static org.eclipse.jetty.http.HttpCompliance.RFC7230;
+import static org.eclipse.jetty.http.HttpCompliance.Violation;
 import static org.eclipse.jetty.http.HttpCompliance.Violation.CASE_SENSITIVE_FIELD_NAME;
 import static org.eclipse.jetty.http.HttpCompliance.Violation.MULTIPLE_CONTENT_LENGTHS;
 import static org.eclipse.jetty.http.HttpCompliance.Violation.NO_COLON_AFTER_FIELD_NAME;
@@ -161,7 +162,6 @@
     private int _headerBytes;
     private boolean _host;
     private boolean _headerComplete;
-
     private volatile State _state = State.START;
     private volatile FieldState _fieldState = FieldState.FIELD;
     private volatile boolean _eof;
@@ -180,9 +180,10 @@
     private boolean _cr;
     private ByteBuffer _contentChunk;
     private Trie<HttpField> _fieldCache;
-
     private int _length;
     private final StringBuilder _string = new StringBuilder();
+    private int _headerCacheSize = 1024;
+    private boolean _headerCacheCaseSensitive;
 
     static
     {
@@ -239,7 +240,7 @@
 
     private static HttpCompliance compliance()
     {
-        return HttpCompliance.RFC7230;
+        return RFC7230;
     }
 
     public HttpParser(RequestHandler handler)
@@ -290,6 +291,26 @@
     public HttpHandler getHandler()
     {
         return _handler;
+    }
+
+    public int getHeaderCacheSize()
+    {
+        return _headerCacheSize;
+    }
+
+    public void setHeaderCacheSize(int headerCacheSize)
+    {
+        _headerCacheSize = headerCacheSize;
+    }
+
+    public boolean isHeaderCacheCaseSensitive()
+    {
+        return _headerCacheCaseSensitive;
+    }
+
+    public void setHeaderCacheCaseSensitive(boolean headerCacheCaseSensitive)
+    {
+        _headerCacheCaseSensitive = headerCacheCaseSensitive;
     }
 
     protected void checkViolation(Violation violation) throws BadMessageException
@@ -530,16 +551,10 @@
     {
         boolean handleHeader = _handler.headerComplete();
         _headerComplete = true;
-<<<<<<< HEAD
-        boolean handleContent = _handler.contentComplete();
-        boolean handleMessage = _handler.messageComplete();
-        return handleHeader || handleContent || handleMessage;
-=======
         if (handleHeader)
             return true;
         setState(State.CONTENT_END);
         return handleContentMessage();
->>>>>>> 454175af
     }
 
     private boolean handleContentMessage()
@@ -735,17 +750,10 @@
 
                         case LF:
                             // HTTP/0.9
-<<<<<<< HEAD
                             checkViolation(Violation.HTTP_0_9);
-                            handle = _requestHandler.startRequest(_methodString, _uri.toString(), HttpVersion.HTTP_0_9);
-                            setState(State.END);
-=======
-                            if (complianceViolation(HttpComplianceSection.NO_HTTP_0_9, "No request version"))
-                                throw new BadMessageException("HTTP/0.9 not supported");
                             _requestHandler.startRequest(_methodString, _uri.toString(), HttpVersion.HTTP_0_9);
                             setState(State.CONTENT);
                             _endOfContent = EndOfContent.NO_CONTENT;
->>>>>>> 454175af
                             BufferUtil.clear(buffer);
                             handle = handleHeaderContentMessage();
                             break;
@@ -828,18 +836,10 @@
                             else
                             {
                                 // HTTP/0.9
-<<<<<<< HEAD
                                 checkViolation(Violation.HTTP_0_9);
-                                handle = _requestHandler.startRequest(_methodString, _uri.toString(), HttpVersion.HTTP_0_9);
-                                setState(State.END);
-=======
-                                if (complianceViolation(HttpComplianceSection.NO_HTTP_0_9, "No request version"))
-                                    throw new BadMessageException("HTTP/0.9 not supported");
-
                                 _requestHandler.startRequest(_methodString, _uri.toString(), HttpVersion.HTTP_0_9);
                                 setState(State.CONTENT);
                                 _endOfContent = EndOfContent.NO_CONTENT;
->>>>>>> 454175af
                                 BufferUtil.clear(buffer);
                                 handle = handleHeaderContentMessage();
                             }
@@ -862,7 +862,7 @@
                             checkVersion();
 
                             // Should we try to cache header fields?
-                            int headerCache = _handler.getHeaderCacheSize();
+                            int headerCache = getHeaderCacheSize();
                             if (_fieldCache == null && _version.getVersion() >= HttpVersion.HTTP_1_1.getVersion() && headerCache > 0)
                                 _fieldCache = new ArrayTernaryTrie<>(headerCache);
 
@@ -1239,7 +1239,7 @@
                                         }
                                     }
 
-                                    if (v != null && _handler.isHeaderCacheCaseSensitive())
+                                    if (v != null && isHeaderCacheCaseSensitive())
                                     {
                                         String ev = BufferUtil.toString(buffer, buffer.position() + n.length() + 1, v.length(), StandardCharsets.ISO_8859_1);
                                         if (!v.equals(ev))
@@ -1530,7 +1530,7 @@
                     buffer.get();
                     ++whiteSpace;
                 }
-                if (debug && whiteSpace > 0)
+                if (debugEnabled && whiteSpace > 0)
                     LOG.debug("Discarded {} CR or LF characters", whiteSpace);
             }
             else if (isClose() || isClosed())
@@ -1938,14 +1938,6 @@
         default void badMessage(BadMessageException failure)
         {
         }
-
-        /**
-         * @return the size in bytes of the per parser header cache
-         */
-        // TODO: move this to the Parser in Jetty 10.
-        int getHeaderCacheSize();
-
-        boolean isHeaderCacheCaseSensitive();
     }
 
     public interface RequestHandler extends HttpHandler
@@ -1956,10 +1948,8 @@
          * @param method The method
          * @param uri The raw bytes of the URI.  These are copied into a ByteBuffer that will not be changed until this parser is reset and reused.
          * @param version the http version in use
-         * @return true if handling parsing should return.
          */
-        // TODO: make this a void method in Jetty 10.
-        boolean startRequest(String method, String uri, HttpVersion version);
+        void startRequest(String method, String uri, HttpVersion version);
     }
 
     public interface ResponseHandler extends HttpHandler
@@ -1970,10 +1960,8 @@
          * @param version the http version in use
          * @param status the response status
          * @param reason the response reason phrase
-         * @return true if handling parsing should return
          */
-        // TODO: make this a void method in Jetty 10.
-        boolean startResponse(HttpVersion version, int status, String reason);
+        void startResponse(HttpVersion version, int status, String reason);
     }
 
     @SuppressWarnings("serial")
