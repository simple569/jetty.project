--- conflicted
+++ resolved
@@ -35,10 +35,10 @@
         return new WebSocketPolicy(WebSocketBehavior.SERVER);
     }
     
-    /* NOTE TO OTHER DEVELOPERS: 
+    /* NOTE TO OTHER DEVELOPERS:
      * If you change any of these default values,
-     * make sure you sync the values with 
-     * org.eclipse.jetty.websocket.api.annotations.WebSocket 
+     * make sure you sync the values with
+     * org.eclipse.jetty.websocket.api.annotations.WebSocket
      * annotation defaults
      */
     
@@ -53,11 +53,13 @@
 
     /**
      * The maximum size of a text message buffer.
-     * @deprecated see {@link #inputBufferSize}, {@link #outputBufferSize}, and {@link #maxAllowedFrameSize}
-     */
-    @Deprecated
-    private int maxTextMessageBufferSize;
-    
+     * <p>
+     * Used ONLY for stream based message writing.
+     * <p>
+     * Default: 32768 (32 K)
+     */
+    private int maxTextMessageBufferSize = 32 * KB;
+
     /**
      * The maximum size of a binary message during parsing/generating.
      * <p>
@@ -70,10 +72,11 @@
     /**
      * The maximum size of a binary message buffer
      * <p>
-     * @deprecated see {@link #inputBufferSize}, {@link #outputBufferSize}, and {@link #maxAllowedFrameSize}
-     */
-    @Deprecated
-    private int maxBinaryMessageBufferSize;
+     * Used ONLY for for stream based message writing
+     * <p>
+     * Default: 32768 (32 K)
+     */
+    private int maxBinaryMessageBufferSize = 32 * KB;
 
     /**
      * The timeout in ms (milliseconds) for async write operations.
@@ -168,7 +171,9 @@
         WebSocketPolicy clone = new WebSocketPolicy(this.behavior);
         clone.idleTimeout = this.idleTimeout;
         clone.maxTextMessageSize = this.maxTextMessageSize;
+        clone.maxTextMessageBufferSize = this.maxTextMessageBufferSize;
         clone.maxBinaryMessageSize = this.maxBinaryMessageSize;
+        clone.maxBinaryMessageBufferSize = this.maxBinaryMessageBufferSize;
         clone.inputBufferSize = this.inputBufferSize;
         clone.outputBufferSize = this.outputBufferSize;
         clone.maxAllowedFrameSize = this.maxAllowedFrameSize;
@@ -208,7 +213,7 @@
      * <p>
      * This is the raw read operation buffer size, before the parsing of the websocket frames.
      * </p>
-     * 
+     *
      * @return the raw network buffer input size.
      */
     public int getInputBufferSize()
@@ -248,35 +253,32 @@
     /**
      * Get the maximum size of a binary message buffer.
      * @return the maximum size of a binary message buffer
-     * @deprecated see {@link #getInputBufferSize()}, {@link #getOutputBufferSize()}, and {@link #getMaxAllowedFrameSize()}
-     */
-    @Deprecated
+     */
     public int getMaxBinaryMessageBufferSize()
     {
+        return maxBinaryMessageBufferSize;
+    }
+
+    /**
+     * Get the maximum size of a binary message during parsing/generating.
+     * <p>
+     * Binary messages over this maximum will result in a close code 1009 {@link StatusCode#MESSAGE_TOO_LARGE}
+     * 
+     * @return the maximum size of a binary message
+     */
+    public int getMaxBinaryMessageSize()
+    {
         return maxBinaryMessageSize;
     }
 
     /**
-     * Get the maximum size of a binary message during parsing/generating.
-     * <p>
-     * Binary messages over this maximum will result in a close code 1009 {@link StatusCode#MESSAGE_TOO_LARGE}
-     * 
-     * @return the maximum size of a binary message
-     */
-    public int getMaxBinaryMessageSize()
-    {
-        return maxBinaryMessageSize;
-    }
-
-    /**
-     * Get the maximum size of a text message buffer.
+     * Get the maximum size of a text message buffer (for streaming writing)
+     * 
      * @return the maximum size of a text message buffer
-     * @deprecated see {@link #getInputBufferSize()}, {@link #getOutputBufferSize()}, and {@link #getMaxAllowedFrameSize()}
-     */
-    @Deprecated
+     */
     public int getMaxTextMessageBufferSize()
     {
-        return maxTextMessageSize;
+        return maxTextMessageBufferSize;
     }
 
     /**
@@ -329,10 +331,7 @@
     {
         if(size < 0) return; // no change (likely came from annotation)
         assertGreaterThan("InputBufferSize",size,1);
-<<<<<<< HEAD
-
-=======
->>>>>>> 28e6378b
+
         this.inputBufferSize = size;
     }
     
@@ -372,15 +371,17 @@
     
     /**
      * The maximum size of a binary message buffer.
-     *
+     * <p>
+     * Used ONLY for stream based message writing.
+     * 
      * @param size
      *            the maximum size of the binary message buffer
-     * @deprecated see {@link #getInputBufferSize()}, {@link #getOutputBufferSize()}, and {@link #getMaxAllowedFrameSize()}
-     */
-    @Deprecated
+     */
     public void setMaxBinaryMessageBufferSize(int size)
     {
-        /* does nothing */
+        assertGreaterThan("MaxBinaryMessageBufferSize",size,1);
+
+        this.maxBinaryMessageBufferSize = size;
     }
     
     /**
@@ -411,28 +412,24 @@
      */
     public void setMaxBinaryMessageSize(int size)
     {
-<<<<<<< HEAD
         if(size < 0) return; // no change (likely came from annotation)
 
-        assertGreaterThan("MaxBinaryMessageSize",size,1);
-=======
-        assertGreaterThan("MaxBinaryMessageSize",size,-1);
->>>>>>> 28e6378b
-
-        this.maxBinaryMessageSize = size;
+        this.maxBinaryMessageSize = Math.max(-1, size);
     }
 
     /**
      * The maximum size of a text message buffer.
-     *
+     * <p>
+     * Used ONLY for stream based message writing.
+     * 
      * @param size
      *            the maximum size of the text message buffer
-     * @deprecated see {@link #getInputBufferSize()}, {@link #getOutputBufferSize()}, and {@link #getMaxAllowedFrameSize()}
-     */
-    @Deprecated
+     */
     public void setMaxTextMessageBufferSize(int size)
     {
-        /* does nothing */
+        assertGreaterThan("MaxTextMessageBufferSize",size,1);
+
+        this.maxTextMessageBufferSize = size;
     }
     
     /**
@@ -451,7 +448,7 @@
         }
         this.setMaxTextMessageSize((int) size);
     }
-
+    
     /**
      * The maximum size of a text message during parsing/generating.
      * <p>
@@ -462,15 +459,9 @@
      */
     public void setMaxTextMessageSize(int size)
     {
-<<<<<<< HEAD
         if(size < 0) return; // no change (likely came from annotation)
 
-        assertGreaterThan("MaxTextMessageSize",size,1);
-=======
-        assertGreaterThan("MaxTextMessageSize",size,-1);
->>>>>>> 28e6378b
-
-        this.maxTextMessageSize = size;
+        this.maxTextMessageSize = Math.max(-1, size);
     }
 
     @SuppressWarnings("StringBufferReplaceableByString")
