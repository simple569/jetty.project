//
// ========================================================================
// Copyright (c) 1995-2020 Mort Bay Consulting Pty Ltd and others.
//
// This program and the accompanying materials are made available under
// the terms of the Eclipse Public License 2.0 which is available at
// https://www.eclipse.org/legal/epl-2.0
//
// This Source Code may also be made available under the following
// Secondary Licenses when the conditions for such availability set
// forth in the Eclipse Public License, v. 2.0 are satisfied:
// the Apache License v2.0 which is available at
// https://www.apache.org/licenses/LICENSE-2.0
//
// SPDX-License-Identifier: EPL-2.0 OR Apache-2.0
// ========================================================================
//

package org.eclipse.jetty.websocket.common;

import java.io.IOException;
import java.net.SocketAddress;
import java.nio.ByteBuffer;
import java.util.Objects;
import java.util.concurrent.TimeUnit;

import org.eclipse.jetty.util.BufferUtil;
import org.eclipse.jetty.util.Callback;
import org.eclipse.jetty.util.FutureCallback;
import org.eclipse.jetty.util.log.Log;
import org.eclipse.jetty.util.log.Logger;
import org.eclipse.jetty.websocket.api.BatchMode;
import org.eclipse.jetty.websocket.api.StatusCode;
import org.eclipse.jetty.websocket.api.WriteCallback;
import org.eclipse.jetty.websocket.core.CoreSession;
import org.eclipse.jetty.websocket.core.Frame;
import org.eclipse.jetty.websocket.core.OpCode;
import org.eclipse.jetty.websocket.core.exception.ProtocolException;

import static java.nio.charset.StandardCharsets.UTF_8;

public class JettyWebSocketRemoteEndpoint implements org.eclipse.jetty.websocket.api.RemoteEndpoint
{
<<<<<<< HEAD
    private final CoreSession coreSession;
=======
    private static final Logger LOG = Log.getLogger(JettyWebSocketRemoteEndpoint.class);

    private final FrameHandler.CoreSession coreSession;
>>>>>>> f6fd3c41
    private byte messageType = -1;
    private BatchMode batchMode;

    public JettyWebSocketRemoteEndpoint(CoreSession coreSession, BatchMode batchMode)
    {
        this.coreSession = Objects.requireNonNull(coreSession);
        this.batchMode = batchMode;
    }

    /**
     * Initiate close of the Remote with no status code (no payload)
     *
     * @since 10.0
     */
    public void close()
    {
        close(StatusCode.NO_CODE, null);
    }

    /**
     * Initiate close of the Remote with specified status code and optional reason phrase
     *
     * @param statusCode the status code (must be valid and can be sent)
     * @param reason optional reason code
     * @since 10.0
     */
    public void close(int statusCode, String reason)
    {
        try
        {
            FutureCallback b = new FutureCallback();
            coreSession.close(statusCode, reason, b);
            b.block(getBlockingTimeout(), TimeUnit.MILLISECONDS);
        }
        catch (IOException e)
        {
            LOG.ignore(e);
        }
    }

    @Override
    public void sendString(String text) throws IOException
    {
        sendBlocking(new Frame(OpCode.TEXT).setPayload(text));
    }

    @Override
    public void sendString(String text, WriteCallback callback)
    {
        Callback cb = callback == null ? Callback.NOOP : Callback.from(callback::writeSuccess, callback::writeFailed);
        coreSession.sendFrame(new Frame(OpCode.TEXT).setPayload(text), cb, isBatch());
    }

    @Override
    public void sendBytes(ByteBuffer data) throws IOException
    {
        sendBlocking(new Frame(OpCode.BINARY).setPayload(data));
    }

    @Override
    public void sendBytes(ByteBuffer data, WriteCallback callback)
    {
        coreSession.sendFrame(new Frame(OpCode.BINARY).setPayload(data),
            Callback.from(callback::writeSuccess, callback::writeFailed),
            isBatch());
    }

    @Override
    public void sendPartialBytes(ByteBuffer fragment, boolean isLast) throws IOException
    {
        FutureCallback b = new FutureCallback();
        sendPartialBytes(fragment, isLast, b);
        b.block(getBlockingTimeout(), TimeUnit.MILLISECONDS);
    }

    @Override
    public void sendPartialBytes(ByteBuffer fragment, boolean isLast, WriteCallback callback)
    {
        sendPartialBytes(fragment, isLast, Callback.from(callback::writeSuccess, callback::writeFailed));
    }

    private void sendPartialBytes(ByteBuffer fragment, boolean isLast, Callback callback)
    {
        Frame frame;
        switch (messageType)
        {
            case -1: // new message
                frame = new Frame(OpCode.BINARY);
                messageType = OpCode.BINARY;
                break;
            case OpCode.BINARY:
                frame = new Frame(OpCode.CONTINUATION);
                break;
            default:
                callback.failed(new ProtocolException("Attempt to send Partial Binary during active opcode " + messageType));
                return;
        }

        frame.setPayload(fragment);
        frame.setFin(isLast);

        coreSession.sendFrame(frame, callback, isBatch());

        if (isLast)
        {
            messageType = -1;
        }
    }

    @Override
    public void sendPartialString(String fragment, boolean isLast) throws IOException
    {
        FutureCallback b = new FutureCallback();
        sendPartialText(fragment, isLast, b);
        b.block(getBlockingTimeout(), TimeUnit.MILLISECONDS);
    }

    @Override
    public void sendPartialString(String fragment, boolean isLast, WriteCallback callback)
    {
        sendPartialText(fragment, isLast, Callback.from(callback::writeSuccess, callback::writeFailed));
    }

    @Override
    public void sendPing(ByteBuffer applicationData) throws IOException
    {
        sendBlocking(new Frame(OpCode.PING).setPayload(applicationData));
    }

    @Override
    public void sendPing(ByteBuffer applicationData, WriteCallback callback)
    {
        coreSession.sendFrame(new Frame(OpCode.PING).setPayload(applicationData),
            Callback.from(callback::writeSuccess, callback::writeFailed), false);
    }

    @Override
    public void sendPong(ByteBuffer applicationData) throws IOException
    {
        sendBlocking(new Frame(OpCode.PONG).setPayload(applicationData));
    }

    @Override
    public void sendPong(ByteBuffer applicationData, WriteCallback callback)
    {
        coreSession.sendFrame(new Frame(OpCode.PONG).setPayload(applicationData),
            Callback.from(callback::writeSuccess, callback::writeFailed), false);
    }

    private void sendPartialText(String fragment, boolean isLast, Callback callback)
    {
        Frame frame;
        switch (messageType)
        {
            case -1: // new message
                frame = new Frame(OpCode.TEXT);
                messageType = OpCode.TEXT;
                break;
            case OpCode.TEXT:
                frame = new Frame(OpCode.CONTINUATION);
                break;
            default:
                callback.failed(new ProtocolException("Attempt to send Partial Text during active opcode " + messageType));
                return;
        }

        frame.setPayload(BufferUtil.toBuffer(fragment, UTF_8));
        frame.setFin(isLast);

        coreSession.sendFrame(frame, callback, isBatch());

        if (isLast)
        {
            messageType = -1;
        }
    }

    private void sendBlocking(Frame frame) throws IOException
    {
<<<<<<< HEAD
        try (SharedBlockingCallback.Blocker b = blocker.acquire())
        {
            coreSession.sendFrame(frame, b, false);
            b.block();
        }
    }

    protected CoreSession getCoreSession()
    {
        return coreSession;
=======
        FutureCallback b = new FutureCallback();
        coreSession.sendFrame(frame, b, false);
        b.block(getBlockingTimeout(), TimeUnit.MILLISECONDS);
>>>>>>> f6fd3c41
    }

    @Override
    public org.eclipse.jetty.websocket.api.BatchMode getBatchMode()
    {
        return batchMode;
    }

    @Override
    public void setBatchMode(BatchMode mode)
    {
        batchMode = mode;
    }

    private boolean isBatch()
    {
        return BatchMode.ON == batchMode;
    }

    @Override
    public SocketAddress getRemoteAddress()
    {
        return coreSession.getRemoteAddress();
    }

    @Override
    public void flush() throws IOException
    {
        FutureCallback b = new FutureCallback();
        coreSession.flush(b);
        b.block(getBlockingTimeout(), TimeUnit.MILLISECONDS);
    }

    private long getBlockingTimeout()
    {
        long idleTimeout = coreSession.getIdleTimeout().toMillis();
        return (idleTimeout > 0) ? idleTimeout + 1000 : idleTimeout;
    }
}<|MERGE_RESOLUTION|>--- conflicted
+++ resolved
@@ -32,26 +32,22 @@
 import org.eclipse.jetty.websocket.api.BatchMode;
 import org.eclipse.jetty.websocket.api.StatusCode;
 import org.eclipse.jetty.websocket.api.WriteCallback;
-import org.eclipse.jetty.websocket.core.CoreSession;
 import org.eclipse.jetty.websocket.core.Frame;
+import org.eclipse.jetty.websocket.core.FrameHandler;
 import org.eclipse.jetty.websocket.core.OpCode;
-import org.eclipse.jetty.websocket.core.exception.ProtocolException;
+import org.eclipse.jetty.websocket.core.ProtocolException;
 
 import static java.nio.charset.StandardCharsets.UTF_8;
 
 public class JettyWebSocketRemoteEndpoint implements org.eclipse.jetty.websocket.api.RemoteEndpoint
 {
-<<<<<<< HEAD
-    private final CoreSession coreSession;
-=======
     private static final Logger LOG = Log.getLogger(JettyWebSocketRemoteEndpoint.class);
 
     private final FrameHandler.CoreSession coreSession;
->>>>>>> f6fd3c41
     private byte messageType = -1;
     private BatchMode batchMode;
 
-    public JettyWebSocketRemoteEndpoint(CoreSession coreSession, BatchMode batchMode)
+    public JettyWebSocketRemoteEndpoint(FrameHandler.CoreSession coreSession, BatchMode batchMode)
     {
         this.coreSession = Objects.requireNonNull(coreSession);
         this.batchMode = batchMode;
@@ -227,22 +223,9 @@
 
     private void sendBlocking(Frame frame) throws IOException
     {
-<<<<<<< HEAD
-        try (SharedBlockingCallback.Blocker b = blocker.acquire())
-        {
-            coreSession.sendFrame(frame, b, false);
-            b.block();
-        }
-    }
-
-    protected CoreSession getCoreSession()
-    {
-        return coreSession;
-=======
         FutureCallback b = new FutureCallback();
         coreSession.sendFrame(frame, b, false);
         b.block(getBlockingTimeout(), TimeUnit.MILLISECONDS);
->>>>>>> f6fd3c41
     }
 
     @Override
