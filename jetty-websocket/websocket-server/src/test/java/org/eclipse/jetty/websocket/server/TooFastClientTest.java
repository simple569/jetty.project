--- conflicted
+++ resolved
@@ -18,11 +18,8 @@
 
 package org.eclipse.jetty.websocket.server;
 
-<<<<<<< HEAD
 import static org.hamcrest.Matchers.is;
 
-=======
->>>>>>> de890bb1
 import java.nio.ByteBuffer;
 import java.nio.charset.StandardCharsets;
 import java.util.Arrays;
@@ -44,8 +41,6 @@
 import org.junit.BeforeClass;
 import org.junit.Test;
 import org.junit.Ignore;
-
-import static org.hamcrest.Matchers.is;
 
 /**
  * Test simulating a client that talks too quickly.
