--- conflicted
+++ resolved
@@ -308,7 +308,7 @@
     @Override
     public List<HttpCookie> getCookies()
     {
-        return cookies != null ? cookies : Collections.<HttpCookie>emptyList();
+        return cookies != null ? cookies : Collections.emptyList();
     }
 
     @Override
@@ -332,7 +332,7 @@
     @Override
     public Map<String, Object> getAttributes()
     {
-        return attributes != null ? attributes : Collections.<String, Object>emptyMap();
+        return attributes != null ? attributes : Collections.emptyMap();
     }
 
     @Override
@@ -348,7 +348,7 @@
         // This method is invoked often in a request/response conversation,
         // so we avoid allocation if there is no need to filter.
         if (type == null || requestListeners == null)
-            return requestListeners != null ? (List<T>)requestListeners : Collections.<T>emptyList();
+            return requestListeners != null ? (List<T>)requestListeners : Collections.emptyList();
 
         ArrayList<T> result = new ArrayList<>();
         for (RequestListener listener : requestListeners)
@@ -905,10 +905,6 @@
     @Override
     public String toString()
     {
-<<<<<<< HEAD
-        return String.format("%s[%s %s %s]@%x", this.getClass().getSimpleName(), getMethod(), getPath(), getVersion(), hashCode());
-=======
         return String.format("%s[%s %s %s]@%x", getClass().getSimpleName(), getMethod(), getPath(), getVersion(), hashCode());
->>>>>>> 1c5a53a5
     }
 }