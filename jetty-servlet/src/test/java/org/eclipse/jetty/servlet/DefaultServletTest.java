//
//  ========================================================================
//  Copyright (c) 1995-2019 Mort Bay Consulting Pty. Ltd.
//  ------------------------------------------------------------------------
//  All rights reserved. This program and the accompanying materials
//  are made available under the terms of the Eclipse Public License v1.0
//  and Apache License v2.0 which accompanies this distribution.
//
//      The Eclipse Public License is available at
//      http://www.eclipse.org/legal/epl-v10.html
//
//      The Apache License v2.0 is available at
//      http://www.opensource.org/licenses/apache2.0.php
//
//  You may elect to redistribute this code under either of these licenses.
//  ========================================================================
//

package org.eclipse.jetty.servlet;

<<<<<<< HEAD
import static org.eclipse.jetty.http.HttpFieldsMatchers.containsHeader;
import static org.eclipse.jetty.http.HttpFieldsMatchers.containsHeaderValue;
import static org.hamcrest.MatcherAssert.assertThat;
import static org.hamcrest.Matchers.anyOf;
import static org.hamcrest.Matchers.containsString;
import static org.hamcrest.Matchers.endsWith;
import static org.hamcrest.Matchers.is;
import static org.hamcrest.Matchers.not;
import static org.hamcrest.Matchers.notNullValue;
import static org.hamcrest.Matchers.nullValue;
import static org.hamcrest.Matchers.startsWith;
import static org.junit.jupiter.api.Assumptions.assumeTrue;

=======
>>>>>>> 554fc39f
import java.io.File;
import java.io.IOException;
import java.io.OutputStream;
import java.nio.ByteBuffer;
import java.nio.charset.StandardCharsets;
import java.nio.file.Files;
import java.nio.file.InvalidPathException;
import java.nio.file.Path;
import java.util.ArrayList;
import java.util.EnumSet;
import java.util.List;
import java.util.function.Consumer;
import java.util.regex.Matcher;
import java.util.regex.Pattern;
<<<<<<< HEAD
import java.util.stream.Stream;

=======
>>>>>>> 554fc39f
import javax.servlet.DispatcherType;
import javax.servlet.Filter;
import javax.servlet.FilterChain;
import javax.servlet.FilterConfig;
import javax.servlet.ServletException;
import javax.servlet.ServletRequest;
import javax.servlet.ServletResponse;
import javax.servlet.http.HttpServletResponse;

import org.eclipse.jetty.http.DateGenerator;
import org.eclipse.jetty.http.HttpContent;
import org.eclipse.jetty.http.HttpField;
import org.eclipse.jetty.http.HttpHeader;
import org.eclipse.jetty.http.HttpStatus;
import org.eclipse.jetty.http.HttpTester;
import org.eclipse.jetty.server.HttpConfiguration;
import org.eclipse.jetty.server.LocalConnector;
import org.eclipse.jetty.server.ResourceContentFactory;
import org.eclipse.jetty.server.Server;
import org.eclipse.jetty.server.handler.AllowSymLinkAliasChecker;
import org.eclipse.jetty.toolchain.test.FS;
import org.eclipse.jetty.toolchain.test.MavenTestingUtils;
import org.eclipse.jetty.toolchain.test.jupiter.WorkDir;
import org.eclipse.jetty.toolchain.test.jupiter.WorkDirExtension;
import org.eclipse.jetty.util.resource.PathResource;
import org.eclipse.jetty.util.resource.Resource;
<<<<<<< HEAD
import org.junit.jupiter.api.AfterEach;
import org.junit.jupiter.api.BeforeEach;
import org.junit.jupiter.api.Test;
import org.junit.jupiter.api.condition.OS;
import org.junit.jupiter.api.extension.ExtendWith;
import org.junit.jupiter.params.ParameterizedTest;
import org.junit.jupiter.params.provider.Arguments;
import org.junit.jupiter.params.provider.MethodSource;
import org.junit.jupiter.params.provider.ValueSource;

@ExtendWith(WorkDirExtension.class)
=======
import org.hamcrest.Matchers;
import org.junit.After;
import org.junit.Assert;
import org.junit.Before;
import org.junit.Rule;
import org.junit.Test;

import static org.hamcrest.CoreMatchers.anyOf;
import static org.hamcrest.CoreMatchers.containsString;
import static org.hamcrest.CoreMatchers.is;
import static org.hamcrest.CoreMatchers.not;
import static org.junit.Assert.assertThat;
import static org.junit.Assert.assertTrue;

>>>>>>> 554fc39f
public class DefaultServletTest
{
    public WorkDir workDir;

    public Path docRoot;

    private Server server;
    private LocalConnector connector;
    private ServletContextHandler context;

    @BeforeEach
    public void init() throws Exception
    {
        docRoot = workDir.getEmptyPathDir().resolve("docroot");
        FS.ensureDirExists(docRoot);

        server = new Server();

        connector = new LocalConnector(server);
        connector.getConnectionFactory(HttpConfiguration.ConnectionFactory.class).getHttpConfiguration().setSendServerVersion(false);

        context = new ServletContextHandler();
        context.setBaseResource(new PathResource(docRoot));
        context.setContextPath("/context");
        context.setWelcomeFiles(new String[]{"index.html", "index.jsp", "index.htm"});

        server.setHandler(context);
        server.addConnector(connector);

        server.start();
    }

    @AfterEach
    public void destroy() throws Exception
    {
        server.stop();
        server.join();
    }

    @Test
    public void testListingWithSession() throws Exception
    {
        ServletHolder defholder = context.addServlet(DefaultServlet.class, "/*");
        defholder.setInitParameter("dirAllowed", "true");
        defholder.setInitParameter("redirectWelcome", "false");
        defholder.setInitParameter("gzip", "false");

        /* create some content in the docroot */
        FS.ensureDirExists(docRoot.resolve("one"));
        FS.ensureDirExists(docRoot.resolve("two"));
        FS.ensureDirExists(docRoot.resolve("three"));

        String rawResponse = connector.getResponse("GET /context/;JSESSIONID=1234567890 HTTP/1.0\n\n");
        HttpTester.Response response = HttpTester.parseResponse(rawResponse);

        String body = response.getContent();

        assertThat(body, containsString("/one/;JSESSIONID=1234567890"));
        assertThat(body, containsString("/two/;JSESSIONID=1234567890"));
        assertThat(body, containsString("/three/;JSESSIONID=1234567890"));

        assertThat(body, not(containsString("<script>")));
    }

    @Test
    public void testListingXSS() throws Exception
    {
        ServletHolder defholder = context.addServlet(DefaultServlet.class, "/*");
        defholder.setInitParameter("dirAllowed", "true");
        defholder.setInitParameter("redirectWelcome", "false");
        defholder.setInitParameter("gzip", "false");

        /* create some content in the docroot */
<<<<<<< HEAD
        FS.ensureDirExists(docRoot.resolve("one"));
        FS.ensureDirExists(docRoot.resolve("two"));
        FS.ensureDirExists(docRoot.resolve("three"));
=======
        File resBase = testdir.getPathFile("docroot").toFile();
        FS.ensureDirExists(resBase);
        File one = new File(resBase, "one");
        assertTrue(one.mkdir());
        assertTrue(new File(resBase, "two").mkdir());
        assertTrue(new File(resBase, "three").mkdir());

        File alert = new File(one, "onmouseclick='alert(oops)'");
        FS.touch(alert);

        if (!OS.IS_WINDOWS)
        {
            assertTrue("Creating dir 'f??r' (Might not work in Windows)", new File(resBase, "f??r").mkdir());
        }
>>>>>>> 554fc39f

        /*
         * Intentionally bad request URI. Sending a non-encoded URI with typically
         * encoded characters '<', '>', and '"'.
         */
        String req1 = "GET /context/;<script>window.alert(\"hi\");</script> HTTP/1.0\r\n" +
                "\r\n";
        String rawResponse = connector.getResponse(req1);
        HttpTester.Response response = HttpTester.parseResponse(rawResponse);

        String body = response.getContent();
        assertThat(body, not(containsString("<script>")));
    }

    @Test
    public void testListingWithQuestionMarks() throws Exception
    {
        ServletHolder defholder = context.addServlet(DefaultServlet.class, "/*");
        defholder.setInitParameter("dirAllowed", "true");
        defholder.setInitParameter("redirectWelcome", "false");
        defholder.setInitParameter("gzip", "false");

<<<<<<< HEAD
        /* create some content in the docroot */
        FS.ensureDirExists(docRoot.resolve("one"));
        FS.ensureDirExists(docRoot.resolve("two"));
        FS.ensureDirExists(docRoot.resolve("three"));

        // Creating dir 'f??r' (Might not work in Windows)
        assumeMkDirSupported(docRoot, "f??r");

        String rawResponse = connector.getResponse("GET /context/ HTTP/1.0\r\n\r\n");
        HttpTester.Response response = HttpTester.parseResponse(rawResponse);

        String body = response.getContent();
        assertThat(body, containsString("f??r"));
=======
        assertResponseNotContains("<script>", response);


        req1 = new StringBuffer();
        req1.append("GET /context/one/;\"onmouseover='alert(document.location)' HTTP/1.0\n");
        req1.append("\n");

        response = connector.getResponses(req1.toString());

        assertResponseNotContains("\"onmouseover", response);
>>>>>>> 554fc39f
    }

    @Test
    public void testListingProperUrlEncoding() throws Exception
    {
        ServletHolder defholder = context.addServlet(DefaultServlet.class, "/*");
        defholder.setInitParameter("dirAllowed", "true");
        defholder.setInitParameter("redirectWelcome", "false");
        defholder.setInitParameter("gzip", "false");

        /* create some content in the docroot */

        Path wackyDir = docRoot.resolve("dir;"); // this should not be double-encoded.
        FS.ensureDirExists(wackyDir);

        FS.ensureDirExists(wackyDir.resolve("four"));
        FS.ensureDirExists(wackyDir.resolve("five"));
        FS.ensureDirExists(wackyDir.resolve("six"));

        /* At this point we have the following
         * testListingProperUrlEncoding/
         * `-- docroot
         *     `-- dir;
         *         |-- five
         *         |-- four
         *         `-- six
         */

        // First send request in improper, unencoded way.
        String rawResponse = connector.getResponse("GET /context/dir;/ HTTP/1.0\r\n\r\n");
        HttpTester.Response response = HttpTester.parseResponse(rawResponse);

        assertThat(response.toString(), response.getStatus(), is(HttpStatus.NOT_FOUND_404));

        // Now send request in proper, encoded format.
        rawResponse = connector.getResponse("GET /context/dir%3B/ HTTP/1.0\r\n\r\n");
        response = HttpTester.parseResponse(rawResponse);

        assertThat(response.toString(), response.getStatus(), is(HttpStatus.OK_200));

        String body = response.getContent();
        // Should not see double-encoded ";"
        // First encoding: ";" -> "%3b"
        // Second encoding: "%3B" -> "%253B" (BAD!)
        assertThat(body, not(containsString("%253B")));

        assertThat(body, containsString("/dir%3B/"));
        assertThat(body, containsString("/dir%3B/four/"));
        assertThat(body, containsString("/dir%3B/five/"));
        assertThat(body, containsString("/dir%3B/six/"));
    }

    @SuppressWarnings("Duplicates")
    public static Stream<Arguments> contextBreakoutScenarios()
    {
        Scenarios scenarios = new Scenarios();

        scenarios.addScenario(
                "GET normal",
                "GET /context/ HTTP/1.0\r\n\r\n",
                HttpStatus.OK_200,
                (response) -> assertThat(response.getContent(), containsString("<h1>Hello Index</h1>"))
        );

        scenarios.addScenario(
                "GET /context/index.html",
                "GET /context/index.html HTTP/1.0\r\n\r\n",
                HttpStatus.OK_200,
                (response) -> assertThat(response.getContent(), containsString("Hello Index"))
        );

        List<String> notEncodedPrefixes = new ArrayList<>();
        if (!OS.WINDOWS.isCurrentOs())
        {
            notEncodedPrefixes.add("/context/dir?");
        }
        notEncodedPrefixes.add("/context/dir;");

        for (String prefix : notEncodedPrefixes)
        {
            scenarios.addScenario(
                    "GET " + prefix,
                    "GET " + prefix + " HTTP/1.0\r\n\r\n",
                    HttpStatus.NOT_FOUND_404
            );

            scenarios.addScenario(
                    "GET " + prefix + "/",
                    "GET " + prefix + "/ HTTP/1.0\r\n\r\n",
                    HttpStatus.NOT_FOUND_404
            );

            scenarios.addScenario(
                    "GET " + prefix + "/../../sekret/pass",
                    "GET " + prefix + "/../../sekret/pass HTTP/1.0\r\n\r\n",
                    HttpStatus.NOT_FOUND_404,
                    (response) -> assertThat(response.getContent(), not(containsString("Sssh")))
            );

            scenarios.addScenario(
                    "GET " + prefix + "/%2E%2E/%2E%2E/sekret/pass",
                    "GET " + prefix + "/ HTTP/1.0\r\n\r\n",
                    HttpStatus.NOT_FOUND_404,
                    (response) -> assertThat(response.getContent(), not(containsString("Sssh")))
            );

            // A Raw Question mark in the prefix can be interpreted as a query section
            if (prefix.contains("?"))
            {
                scenarios.addScenario(
                        "GET " + prefix + "/../index.html",
                        "GET " + prefix + "/../index.html HTTP/1.0\r\n\r\n",
                        HttpStatus.NOT_FOUND_404
                );

                scenarios.addScenario(
                        "GET " + prefix + "/%2E%2E/index.html",
                        "GET " + prefix + "/%2E%2E/index.html HTTP/1.0\r\n\r\n",
                        HttpStatus.NOT_FOUND_404
                );
            }
            else
            {
                scenarios.addScenario(
                        "GET " + prefix + "/../index.html",
                        "GET " + prefix + "/../index.html HTTP/1.0\r\n\r\n",
                        HttpStatus.OK_200,
                        (response) -> assertThat(response.getContent(), containsString("Hello Index"))
                );

                scenarios.addScenario(
                        "GET " + prefix + "/%2E%2E/index.html",
                        "GET " + prefix + "/%2E%2E/index.html HTTP/1.0\r\n\r\n",
                        HttpStatus.OK_200,
                        (response) -> assertThat(response.getContent(), containsString("Hello Index"))
                );
            }

            scenarios.addScenario(
                    "GET " + prefix + "/../../",
                    "GET " + prefix + "/../../ HTTP/1.0\r\n\r\n",
                    HttpStatus.NOT_FOUND_404,
                    (response) -> {
                        String body = response.getContent();
                        assertThat(body, not(containsString("Directory: ")));
                    }
            );
        }

        List<String> encodedPrefixes = new ArrayList<>();

        if (!OS.WINDOWS.isCurrentOs())
        {
            encodedPrefixes.add("/context/dir%3F");
        }
        encodedPrefixes.add("/context/dir%3B");

        for (String prefix : encodedPrefixes)
        {
            scenarios.addScenario(
                    "GET " + prefix,
                    "GET " + prefix + " HTTP/1.0\r\n\r\n",
                    HttpStatus.MOVED_TEMPORARILY_302,
                    (response) -> assertThat("Location header", response.get(HttpHeader.LOCATION), endsWith(prefix + "/"))
            );

            scenarios.addScenario(
                    "GET " + prefix + "/",
                    "GET " + prefix + "/ HTTP/1.0\r\n\r\n",
                    HttpStatus.OK_200
            );

            scenarios.addScenario(
                    "GET " + prefix + "/.%2E/.%2E/sekret/pass",
                    "GET " + prefix + "/ HTTP/1.0\r\n\r\n",
                    HttpStatus.OK_200,
                    (response) -> assertThat(response.getContent(), not(containsString("Sssh")))
            );

            scenarios.addScenario(
                    "GET " + prefix + "/../index.html",
                    "GET " + prefix + "/../index.html HTTP/1.0\r\n\r\n",
                    HttpStatus.OK_200,
                    (response) -> assertThat(response.getContent(), containsString("Hello Index"))
            );

            scenarios.addScenario(
                    "GET " + prefix + "/../../",
                    "GET " + prefix + "/../../ HTTP/1.0\r\n\r\n",
                    HttpStatus.NOT_FOUND_404,
                    (response) -> {
                        String body = response.getContent();
                        assertThat(body, containsString("/../../"));
                        assertThat(body, not(containsString("Directory: ")));
                    }
            );

            scenarios.addScenario(
                    "GET " + prefix + "/../../sekret/pass",
                    "GET " + prefix + "/../../sekret/pass HTTP/1.0\r\n\r\n",
                    HttpStatus.NOT_FOUND_404,
                    (response) -> assertThat(response.getContent(), not(containsString("Sssh")))
            );

            scenarios.addScenario(
                    "GET " + prefix + "/../index.html",
                    "GET " + prefix + "/../index.html HTTP/1.0\r\n\r\n",
                    HttpStatus.OK_200,
                    (response) -> assertThat(response.getContent(), containsString("Hello Index"))
            );
        }

        return scenarios.stream();
    }

    @ParameterizedTest
    @MethodSource("contextBreakoutScenarios")
    public void testListingContextBreakout(Scenario scenario) throws Exception
    {
        ServletHolder defholder = context.addServlet(DefaultServlet.class, "/");
        defholder.setInitParameter("dirAllowed", "true");
        defholder.setInitParameter("redirectWelcome", "false");
        defholder.setInitParameter("gzip", "false");
        defholder.setInitParameter("aliases", "true");

        /* create some content in the docroot */

        Path index = docRoot.resolve("index.html");
        createFile(index, "<h1>Hello Index</h1>");

        if (!OS.WINDOWS.isCurrentOs())
        {
            // FileSystem should support question dirs
            assumeMkDirSupported(docRoot, "dir?");
        }

        // FileSystem should support semicolon dirs
        assumeMkDirSupported(docRoot, "dir;");

        /* create some content outside of the docroot */
        Path sekret = workDir.getPath().resolve("sekret");
        FS.ensureDirExists(sekret);
        Path pass = sekret.resolve("pass");
        createFile(pass, "Sssh, you shouldn't be seeing this");

        /* At this point we have the following
         * testListingContextBreakout/
         * |-- docroot
         * |   |-- index.html
         * |   |-- dir?   (Might be missing on Windows)
         * |   |-- dir;
         * `-- sekret
         *     `-- pass
         */

        String rawResponse = connector.getResponse(scenario.rawRequest);
        HttpTester.Response response = HttpTester.parseResponse(rawResponse);
        assertThat(response.toString(), response.getStatus(), is(scenario.expectedStatus));
        if (scenario.extraAsserts != null)
            scenario.extraAsserts.accept(response);
    }

    private static void addBasicWelcomeScenarios(Scenarios scenarios)
    {
        scenarios.addScenario(
                "GET /context/one/ (index.htm match)",
                "GET /context/one/ HTTP/1.0\r\n\r\n",
                HttpStatus.OK_200,
                (response) -> assertThat(response.getContent(), containsString("<h1>Hello Inde</h1>"))
        );

        scenarios.addScenario(
                "GET /context/two/ (index.html match)",
                "GET /context/two/ HTTP/1.0\r\n\r\n",
                HttpStatus.OK_200,
                (response) -> assertThat(response.getContent(), containsString("<h1>Hello Index</h1>"))
        );

        scenarios.addScenario(
                "GET /context/three/ (index.html wins over index.htm)",
                "GET /context/three/ HTTP/1.0\r\n\r\n",
                HttpStatus.OK_200,
                (response) -> assertThat(response.getContent(), containsString("<h1>Three Index</h1>"))
        );
    }

    public static Stream<Arguments> welcomeScenarios()
    {
        Scenarios scenarios = new Scenarios();

        scenarios.addScenario(
                "GET /context/ - (no match)",
                "GET /context/ HTTP/1.0\r\n\r\n",
                HttpStatus.FORBIDDEN_403
        );

        addBasicWelcomeScenarios(scenarios);

        return scenarios.stream();
    }

    @ParameterizedTest
    @MethodSource("welcomeScenarios")
    public void testWelcome(Scenario scenario) throws Exception
    {
        Path one = docRoot.resolve("one");
        Path two = docRoot.resolve("two");
        Path three = docRoot.resolve("three");
        FS.ensureDirExists(one);
        FS.ensureDirExists(two);
        FS.ensureDirExists(three);

        createFile(one.resolve("index.htm"), "<h1>Hello Inde</h1>");
        createFile(two.resolve("index.html"), "<h1>Hello Index</h1>");

        createFile(three.resolve("index.html"), "<h1>Three Index</h1>");
        createFile(three.resolve("index.htm"), "<h1>Three Inde</h1>");

        ServletHolder defholder = context.addServlet(DefaultServlet.class, "/");
        defholder.setInitParameter("dirAllowed", "false");
        defholder.setInitParameter("redirectWelcome", "false");
        defholder.setInitParameter("welcomeServlets", "false");
        defholder.setInitParameter("gzip", "false");

        defholder.setInitParameter("maxCacheSize", "1024000");
        defholder.setInitParameter("maxCachedFileSize", "512000");
        defholder.setInitParameter("maxCachedFiles", "100");

        ServletHolder jspholder = context.addServlet(NoJspServlet.class, "*.jsp");
        context.addServlet(jspholder, "/index.jsp");

        String rawResponse = connector.getResponse(scenario.rawRequest);
        HttpTester.Response response = HttpTester.parseResponse(rawResponse);
        assertThat(response.toString(), response.getStatus(), is(scenario.expectedStatus));
        if (scenario.extraAsserts != null)
            scenario.extraAsserts.accept(response);
    }

    @Test
    public void testWelcomeMultipleBasesBase() throws Exception
    {
        Path dir = docRoot.resolve("dir");
        FS.ensureDirExists(dir);
        Path inde = dir.resolve("index.htm");
        Path index = dir.resolve("index.html");

        Path altRoot = workDir.getPath().resolve("altroot");
        Path altDir = altRoot.resolve("dir");
        FS.ensureDirExists(altDir);
        Path altInde = altDir.resolve("index.htm");
        Path altIndex = altDir.resolve("index.html");

        ServletHolder altholder = context.addServlet(DefaultServlet.class, "/alt/*");
        altholder.setInitParameter("resourceBase", altRoot.toUri().toASCIIString());
        altholder.setInitParameter("pathInfoOnly", "true");
        altholder.setInitParameter("dirAllowed", "false");
        altholder.setInitParameter("redirectWelcome", "false");
        altholder.setInitParameter("welcomeServlets", "false");
        altholder.setInitParameter("gzip", "false");

        ServletHolder otherholder = context.addServlet(DefaultServlet.class, "/other/*");
        otherholder.setInitParameter("resourceBase", altRoot.toUri().toASCIIString());
        otherholder.setInitParameter("pathInfoOnly", "true");
        otherholder.setInitParameter("dirAllowed", "true");
        otherholder.setInitParameter("redirectWelcome", "false");
        otherholder.setInitParameter("welcomeServlets", "false");
        otherholder.setInitParameter("gzip", "false");

        ServletHolder defholder = context.addServlet(DefaultServlet.class, "/");
        defholder.setInitParameter("dirAllowed", "false");
        defholder.setInitParameter("redirectWelcome", "false");
        defholder.setInitParameter("welcomeServlets", "false");
        defholder.setInitParameter("gzip", "false");

        @SuppressWarnings("unused")
        ServletHolder jspholder = context.addServlet(NoJspServlet.class, "*.jsp");

        String rawResponse;
        HttpTester.Response response;

        // Test other redirect
        rawResponse = connector.getResponse("GET /context/other HTTP/1.0\r\n\r\n");
        response = HttpTester.parseResponse(rawResponse);
        assertThat(response.toString(), response.getStatus(), is(HttpStatus.MOVED_TEMPORARILY_302));
        assertThat(response, containsHeaderValue("Location", "http://0.0.0.0/context/other/"));

        // Test alt default
        rawResponse = connector.getResponse("GET /context/alt/dir/ HTTP/1.0\r\n\r\n");
        response = HttpTester.parseResponse(rawResponse);
        assertThat(response.toString(), response.getStatus(), is(HttpStatus.FORBIDDEN_403));

        createFile(altIndex, "<h1>Alt Index</h1>");
        rawResponse = connector.getResponse("GET /context/alt/dir/index.html HTTP/1.0\r\n\r\n");
        response = HttpTester.parseResponse(rawResponse);
        assertThat(response.toString(), response.getStatus(), is(HttpStatus.OK_200));
        assertThat(response.getContent(), containsString("<h1>Alt Index</h1>"));

        rawResponse = connector.getResponse("GET /context/alt/dir/ HTTP/1.0\r\n\r\n");
        response = HttpTester.parseResponse(rawResponse);
        assertThat(response.toString(), response.getStatus(), is(HttpStatus.OK_200));
        assertThat(response.getContent(), containsString("<h1>Alt Index</h1>"));

        createFile(altInde, "<h1>Alt Inde</h1>");
        rawResponse = connector.getResponse("GET /context/alt/dir/ HTTP/1.0\r\n\r\n");
        response = HttpTester.parseResponse(rawResponse);
        assertThat(response.toString(), response.getStatus(), is(HttpStatus.OK_200));
        assertThat(response.getContent(), containsString("<h1>Alt Index</h1>"));

        if (deleteFile(altIndex))
        {
            rawResponse = connector.getResponse("GET /context/alt/dir/ HTTP/1.0\r\n\r\n");
            response = HttpTester.parseResponse(rawResponse);
            assertThat(response.toString(), response.getStatus(), is(HttpStatus.OK_200));
            assertThat(response.getContent(), containsString("<h1>Alt Inde</h1>"));

            if (deleteFile(altInde))
            {
                rawResponse = connector.getResponse("GET /context/alt/dir/ HTTP/1.0\r\n\r\n");
                response = HttpTester.parseResponse(rawResponse);
                assertThat(response.toString(), response.getStatus(), is(HttpStatus.FORBIDDEN_403));
            }
        }


        // Test normal default
        rawResponse = connector.getResponse("GET /context/dir/ HTTP/1.0\r\n\r\n");
        response = HttpTester.parseResponse(rawResponse);
        assertThat(response.toString(), response.getStatus(), is(HttpStatus.FORBIDDEN_403));

        createFile(index, "<h1>Hello Index</h1>");
        rawResponse = connector.getResponse("GET /context/dir/ HTTP/1.0\r\n\r\n");
        response = HttpTester.parseResponse(rawResponse);
        assertThat(response.toString(), response.getStatus(), is(HttpStatus.OK_200));
        assertThat(response.getContent(), containsString("<h1>Hello Index</h1>"));

        createFile(inde, "<h1>Hello Inde</h1>");
        rawResponse = connector.getResponse("GET /context/dir/ HTTP/1.0\r\n\r\n");
        response = HttpTester.parseResponse(rawResponse);
        assertThat(response.toString(), response.getStatus(), is(HttpStatus.OK_200));
        assertThat(response.getContent(), containsString("<h1>Hello Index</h1>"));

        if (deleteFile(index))
        {
            rawResponse = connector.getResponse("GET /context/dir/ HTTP/1.0\r\n\r\n");
            response = HttpTester.parseResponse(rawResponse);
            assertThat(response.toString(), response.getStatus(), is(HttpStatus.OK_200));
            assertThat(response.getContent(), containsString("<h1>Hello Inde</h1>"));

            if (deleteFile(inde))
            {
                rawResponse = connector.getResponse("GET /context/dir/ HTTP/1.0\r\n\r\n");
                response = HttpTester.parseResponse(rawResponse);
                assertThat(response.toString(), response.getStatus(), is(HttpStatus.FORBIDDEN_403));
            }
        }
    }

    @Test
    public void testWelcomeRedirect() throws Exception
    {
        Path dir = docRoot.resolve("dir");
        FS.ensureDirExists(dir);
        Path inde = dir.resolve("index.htm");
        Path index = dir.resolve("index.html");

        ServletHolder defholder = context.addServlet(DefaultServlet.class, "/");
        defholder.setInitParameter("dirAllowed", "false");
        defholder.setInitParameter("redirectWelcome", "true");
        defholder.setInitParameter("welcomeServlets", "false");
        defholder.setInitParameter("gzip", "false");

        defholder.setInitParameter("maxCacheSize", "1024000");
        defholder.setInitParameter("maxCachedFileSize", "512000");
        defholder.setInitParameter("maxCachedFiles", "100");

        @SuppressWarnings("unused")
        ServletHolder jspholder = context.addServlet(NoJspServlet.class, "*.jsp");

        String rawResponse;
        HttpTester.Response response;

        rawResponse = connector.getResponse("GET /context/dir/ HTTP/1.0\r\n\r\n");
        response = HttpTester.parseResponse(rawResponse);
        assertThat(response.toString(), response.getStatus(), is(HttpStatus.FORBIDDEN_403));

        createFile(index, "<h1>Hello Index</h1>");
        rawResponse = connector.getResponse("GET /context/dir/ HTTP/1.0\r\n\r\n");
        response = HttpTester.parseResponse(rawResponse);
        assertThat(response.toString(), response.getStatus(), is(HttpStatus.MOVED_TEMPORARILY_302));
        assertThat(response, containsHeaderValue("Location", "http://0.0.0.0/context/dir/index.html"));

        createFile(inde, "<h1>Hello Inde</h1>");
<<<<<<< HEAD
        rawResponse = connector.getResponse("GET /context/dir/ HTTP/1.0\r\n\r\n");
        response = HttpTester.parseResponse(rawResponse);
        assertThat(response.toString(), response.getStatus(), is(HttpStatus.MOVED_TEMPORARILY_302));
        assertThat(response, containsHeaderValue("Location", "http://0.0.0.0/context/dir/index.html"));

        if (deleteFile(index))
        {
            rawResponse = connector.getResponse("GET /context/dir/ HTTP/1.0\r\n\r\n");
            response = HttpTester.parseResponse(rawResponse);
            assertThat(response.toString(), response.getStatus(), is(HttpStatus.MOVED_TEMPORARILY_302));
            assertThat(response, containsHeaderValue("Location", "http://0.0.0.0/context/dir/index.htm"));

            if (deleteFile(inde))
            {
                rawResponse = connector.getResponse("GET /context/dir/ HTTP/1.0\r\n\r\n");
                response = HttpTester.parseResponse(rawResponse);
                assertThat(response.toString(), response.getStatus(), is(HttpStatus.FORBIDDEN_403));
            }
        }
=======
        response = connector.getResponses("GET /context/dir/ HTTP/1.0\r\n\r\n");
        assertResponseContains("Location: http://0.0.0.0/context/dir/index.html", response);

        assertTrue(index.delete());
        response = connector.getResponses("GET /context/dir/ HTTP/1.0\r\n\r\n");
        assertResponseContains("Location: http://0.0.0.0/context/dir/index.htm", response);

        assertTrue(inde.delete());
        response = connector.getResponses("GET /context/dir/ HTTP/1.0\r\n\r\n");
        assertResponseContains("403", response);
>>>>>>> 554fc39f
    }

    /**
     * Ensure that oddball directory names are served with proper escaping
     */
    @Test
    public void testWelcomeRedirect_DirWithQuestion() throws Exception
    {
        FS.ensureDirExists(docRoot);
        context.setBaseResource(new PathResource(docRoot));

        Path dir = assumeMkDirSupported(docRoot, "dir?");

        Path index = dir.resolve("index.html");
        createFile(index, "<h1>Hello Index</h1>");

        ServletHolder defholder = context.addServlet(DefaultServlet.class, "/");
        defholder.setInitParameter("dirAllowed", "false");
        defholder.setInitParameter("redirectWelcome", "true");
        defholder.setInitParameter("welcomeServlets", "false");
        defholder.setInitParameter("gzip", "false");

        String rawResponse;
        HttpTester.Response response;

        rawResponse = connector.getResponse("GET /context/dir%3F HTTP/1.0\r\n\r\n");
        response = HttpTester.parseResponse(rawResponse);
        assertThat(response.toString(), response.getStatus(), is(HttpStatus.MOVED_TEMPORARILY_302));
        assertThat(response, containsHeaderValue("Location", "http://0.0.0.0/context/dir%3F/"));

        rawResponse = connector.getResponse("GET /context/dir%3F/ HTTP/1.0\r\n\r\n");
        response = HttpTester.parseResponse(rawResponse);
        assertThat(response.toString(), response.getStatus(), is(HttpStatus.MOVED_TEMPORARILY_302));
        assertThat(response, containsHeaderValue("Location", "http://0.0.0.0/context/dir%3F/index.html"));
    }

    /**
     * Ensure that oddball directory names are served with proper escaping
     */
    @Test
    public void testWelcomeRedirect_DirWithSemicolon() throws Exception
    {
        FS.ensureDirExists(docRoot);
        context.setBaseResource(new PathResource(docRoot));

        Path dir = assumeMkDirSupported(docRoot, "dir;");

        Path index = dir.resolve("index.html");
        createFile(index, "<h1>Hello Index</h1>");

        ServletHolder defholder = context.addServlet(DefaultServlet.class, "/");
        defholder.setInitParameter("dirAllowed", "false");
        defholder.setInitParameter("redirectWelcome", "true");
        defholder.setInitParameter("welcomeServlets", "false");
        defholder.setInitParameter("gzip", "false");

        String rawResponse;
        HttpTester.Response response;

        rawResponse = connector.getResponse("GET /context/dir%3B HTTP/1.0\r\n\r\n");
        response = HttpTester.parseResponse(rawResponse);
        assertThat(response.toString(), response.getStatus(), is(HttpStatus.MOVED_TEMPORARILY_302));
        assertThat(response, containsHeaderValue("Location", "http://0.0.0.0/context/dir%3B/"));

        rawResponse = connector.getResponse("GET /context/dir%3B/ HTTP/1.0\r\n\r\n");
        response = HttpTester.parseResponse(rawResponse);
        assertThat(response.toString(), response.getStatus(), is(HttpStatus.MOVED_TEMPORARILY_302));
        assertThat(response, containsHeaderValue("Location", "http://0.0.0.0/context/dir%3B/index.html"));
    }

    @Test
    public void testWelcomeServlet() throws Exception
    {
        Path inde = docRoot.resolve("index.htm");
        Path index = docRoot.resolve("index.html");

        ServletHolder defholder = context.addServlet(DefaultServlet.class, "/");
        defholder.setInitParameter("dirAllowed", "false");
        defholder.setInitParameter("redirectWelcome", "false");
        defholder.setInitParameter("welcomeServlets", "true");
        defholder.setInitParameter("gzip", "false");


        @SuppressWarnings("unused")
        ServletHolder jspholder = context.addServlet(NoJspServlet.class, "*.jsp");

        String rawResponse;
        HttpTester.Response response;

        rawResponse = connector.getResponse("GET /context/ HTTP/1.0\r\n\r\n");
        response = HttpTester.parseResponse(rawResponse);
        assertThat(response.toString(), response.getStatus(), is(HttpStatus.INTERNAL_SERVER_ERROR_500));
        assertThat(response.getContent(), containsString("JSP support not configured"));

        createFile(index, "<h1>Hello Index</h1>");
        rawResponse = connector.getResponse("GET /context/ HTTP/1.0\r\n\r\n");
        response = HttpTester.parseResponse(rawResponse);
        assertThat(response.toString(), response.getStatus(), is(HttpStatus.OK_200));
        assertThat(response.getContent(), containsString("<h1>Hello Index</h1>"));

        createFile(inde, "<h1>Hello Inde</h1>");
        rawResponse = connector.getResponse("GET /context/ HTTP/1.0\r\n\r\n");
        response = HttpTester.parseResponse(rawResponse);
        assertThat(response.toString(), response.getStatus(), is(HttpStatus.OK_200));
        assertThat(response.getContent(), containsString("<h1>Hello Index</h1>"));

        if (deleteFile(index))
        {
            rawResponse = connector.getResponse("GET /context/ HTTP/1.0\r\n\r\n");
            response = HttpTester.parseResponse(rawResponse);
            assertThat(response.toString(), response.getStatus(), is(HttpStatus.OK_200));
            assertThat(response.getContent(), containsString("<h1>Hello Inde</h1>"));

            if (deleteFile(inde))
            {
                rawResponse = connector.getResponse("GET /context/ HTTP/1.0\r\n\r\n");
                response = HttpTester.parseResponse(rawResponse);
                assertThat(response.toString(), response.getStatus(), is(HttpStatus.INTERNAL_SERVER_ERROR_500));
                assertThat(response.getContent(), containsString("JSP support not configured"));
            }
        }
    }

    @Test
    public void testSymLinks() throws Exception
    {
        FS.ensureDirExists(docRoot);
        Path dir = docRoot.resolve("dir");
        Path dirLink = docRoot.resolve("dirlink");
        Path dirRLink = docRoot.resolve("dirrlink");
        FS.ensureDirExists(dir);
        Path foobar = dir.resolve("foobar.txt");
        Path link = dir.resolve("link.txt");
        Path rLink = dir.resolve("rlink.txt");
        createFile(foobar, "Foo Bar");
        ServletHolder defholder = context.addServlet(DefaultServlet.class, "/");

        defholder.setInitParameter("gzip", "false");

        String rawResponse;
        HttpTester.Response response;

        rawResponse = connector.getResponse("GET /context/dir/foobar.txt HTTP/1.0\r\n\r\n");
        response = HttpTester.parseResponse(rawResponse);
        assertThat(response.toString(), response.getStatus(), is(HttpStatus.OK_200));
        assertThat(response.getContent(), containsString("Foo Bar"));

        if (!OS.WINDOWS.isCurrentOs())
        {
            context.clearAliasChecks();

<<<<<<< HEAD
            Files.createSymbolicLink(dirLink, dir);
            Files.createSymbolicLink(dirRLink, new File("dir").toPath());
            Files.createSymbolicLink(link, foobar);
            Files.createSymbolicLink(rLink, new File("foobar.txt").toPath());
            rawResponse = connector.getResponse("GET /context/dir/link.txt HTTP/1.0\r\n\r\n");
            response = HttpTester.parseResponse(rawResponse);
            assertThat(response.toString(), response.getStatus(), is(HttpStatus.NOT_FOUND_404));

            rawResponse = connector.getResponse("GET /context/dir/rlink.txt HTTP/1.0\r\n\r\n");
            response = HttpTester.parseResponse(rawResponse);
            assertThat(response.toString(), response.getStatus(), is(HttpStatus.NOT_FOUND_404));

            rawResponse = connector.getResponse("GET /context/dirlink/foobar.txt HTTP/1.0\r\n\r\n");
            response = HttpTester.parseResponse(rawResponse);
            assertThat(response.toString(), response.getStatus(), is(HttpStatus.NOT_FOUND_404));

            rawResponse = connector.getResponse("GET /context/dirrlink/foobar.txt HTTP/1.0\r\n\r\n");
            response = HttpTester.parseResponse(rawResponse);
            assertThat(response.toString(), response.getStatus(), is(HttpStatus.NOT_FOUND_404));

            rawResponse = connector.getResponse("GET /context/dirlink/link.txt HTTP/1.0\r\n\r\n");
            response = HttpTester.parseResponse(rawResponse);
            assertThat(response.toString(), response.getStatus(), is(HttpStatus.NOT_FOUND_404));

            rawResponse = connector.getResponse("GET /context/dirrlink/rlink.txt HTTP/1.0\r\n\r\n");
            response = HttpTester.parseResponse(rawResponse);
            assertThat(response.toString(), response.getStatus(), is(HttpStatus.NOT_FOUND_404));

=======
            Files.createSymbolicLink(dirLink.toPath(),dir.toPath());
            Files.createSymbolicLink(dirRLink.toPath(),new File("dir").toPath());
            Files.createSymbolicLink(link.toPath(),foobar.toPath());
            Files.createSymbolicLink(rLink.toPath(),new File("foobar.txt").toPath());
            response = connector.getResponses("GET /context/dir/link.txt HTTP/1.0\r\n\r\n");
            assertResponseContains("404", response);
            response = connector.getResponses("GET /context/dir/rlink.txt HTTP/1.0\r\n\r\n");
            assertResponseContains("404", response);
            response = connector.getResponses("GET /context/dirlink/foobar.txt HTTP/1.0\r\n\r\n");
            assertResponseContains("404", response);
            response = connector.getResponses("GET /context/dirrlink/foobar.txt HTTP/1.0\r\n\r\n");
            assertResponseContains("404", response);
            response = connector.getResponses("GET /context/dirlink/link.txt HTTP/1.0\r\n\r\n");
            assertResponseContains("404", response);
            response = connector.getResponses("GET /context/dirrlink/rlink.txt HTTP/1.0\r\n\r\n");
            assertResponseContains("404", response);
            
>>>>>>> 554fc39f
            context.addAliasCheck(new AllowSymLinkAliasChecker());

            rawResponse = connector.getResponse("GET /context/dir/link.txt HTTP/1.0\r\n\r\n");
            response = HttpTester.parseResponse(rawResponse);
            assertThat(response.toString(), response.getStatus(), is(HttpStatus.OK_200));
            assertThat(response.getContent(), containsString("Foo Bar"));

            rawResponse = connector.getResponse("GET /context/dir/rlink.txt HTTP/1.0\r\n\r\n");
            response = HttpTester.parseResponse(rawResponse);
            assertThat(response.toString(), response.getStatus(), is(HttpStatus.OK_200));
            assertThat(response.getContent(), containsString("Foo Bar"));

            rawResponse = connector.getResponse("GET /context/dirlink/foobar.txt HTTP/1.0\r\n\r\n");
            response = HttpTester.parseResponse(rawResponse);
            assertThat(response.toString(), response.getStatus(), is(HttpStatus.OK_200));
            assertThat(response.getContent(), containsString("Foo Bar"));

            rawResponse = connector.getResponse("GET /context/dirrlink/foobar.txt HTTP/1.0\r\n\r\n");
            response = HttpTester.parseResponse(rawResponse);
            assertThat(response.toString(), response.getStatus(), is(HttpStatus.OK_200));
            assertThat(response.getContent(), containsString("Foo Bar"));

            rawResponse = connector.getResponse("GET /context/dirlink/link.txt HTTP/1.0\r\n\r\n");
            response = HttpTester.parseResponse(rawResponse);
            assertThat(response.toString(), response.getStatus(), is(HttpStatus.OK_200));
            assertThat(response.getContent(), containsString("Foo Bar"));

            rawResponse = connector.getResponse("GET /context/dirrlink/link.txt HTTP/1.0\r\n\r\n");
            response = HttpTester.parseResponse(rawResponse);
            assertThat(response.toString(), response.getStatus(), is(HttpStatus.OK_200));
            assertThat(response.getContent(), containsString("Foo Bar"));
        }
    }

    public static Stream<Arguments> welcomeServletScenarios()
    {
        Scenarios scenarios = new Scenarios();

        scenarios.addScenario(
                "GET /context/ - (/index.jsp servlet match)",
                "GET /context/ HTTP/1.0\r\n\r\n",
                HttpStatus.INTERNAL_SERVER_ERROR_500,
                (response) -> assertThat(response.getContent(), containsString("JSP support not configured"))
        );

        addBasicWelcomeScenarios(scenarios);

        return scenarios.stream();
    }

    @ParameterizedTest
    @MethodSource("welcomeServletScenarios")
    public void testWelcomeExactServlet(Scenario scenario) throws Exception
    {
        FS.ensureDirExists(docRoot);

        Path one = docRoot.resolve("one");
        Path two = docRoot.resolve("two");
        Path three = docRoot.resolve("three");
        FS.ensureDirExists(one);
        FS.ensureDirExists(two);
        FS.ensureDirExists(three);

        createFile(one.resolve("index.htm"), "<h1>Hello Inde</h1>");
        createFile(two.resolve("index.html"), "<h1>Hello Index</h1>");

        createFile(three.resolve("index.html"), "<h1>Three Index</h1>");
        createFile(three.resolve("index.htm"), "<h1>Three Inde</h1>");

        ServletHolder defholder = context.addServlet(DefaultServlet.class, "/");
        defholder.setInitParameter("dirAllowed", "false");
        defholder.setInitParameter("redirectWelcome", "false");
        defholder.setInitParameter("welcomeServlets", "exact");
        defholder.setInitParameter("gzip", "false");

        ServletHolder jspholder = context.addServlet(NoJspServlet.class, "*.jsp");
        context.addServlet(jspholder, "/index.jsp");

        String rawResponse = connector.getResponse(scenario.rawRequest);
        HttpTester.Response response = HttpTester.parseResponse(rawResponse);
        assertThat(response.toString(), response.getStatus(), is(scenario.expectedStatus));
        if (scenario.extraAsserts != null)
            scenario.extraAsserts.accept(response);
    }

    @Test
    public void testDirectFromResourceHttpContent() throws Exception
    {
<<<<<<< HEAD
        FS.ensureDirExists(docRoot);
        context.setBaseResource(Resource.newResource(docRoot));

        Path index = docRoot.resolve("index.html");
=======
        if (!OS.IS_LINUX)
            return;

        testdir.ensureEmpty();
        File resBase = testdir.getPathFile("docroot").toFile();
        FS.ensureDirExists(resBase);
        context.setBaseResource(Resource.newResource(resBase));

        File index = new File(resBase, "index.html");
>>>>>>> 554fc39f
        createFile(index, "<h1>Hello World</h1>");

        ServletHolder defholder = context.addServlet(DefaultServlet.class, "/");
        defholder.setInitParameter("dirAllowed", "true");
        defholder.setInitParameter("redirectWelcome", "false");
        defholder.setInitParameter("useFileMappedBuffer", "true");
        defholder.setInitParameter("welcomeServlets", "exact");
        defholder.setInitParameter("gzip", "false");
        defholder.setInitParameter("resourceCache", "resourceCache");

        String rawResponse;
        HttpTester.Response response;

        rawResponse = connector.getResponse("GET /context/index.html HTTP/1.0\r\n\r\n");
        response = HttpTester.parseResponse(rawResponse);
        assertThat(response.toString(), response.getStatus(), is(HttpStatus.OK_200));
        assertThat(response.getContent(), containsString("<h1>Hello World</h1>"));

        ResourceContentFactory factory = (ResourceContentFactory) context.getServletContext().getAttribute("resourceCache");

<<<<<<< HEAD
        HttpContent content = factory.getContent("/index.html", 200);
        ByteBuffer buffer = content.getDirectBuffer();
        assertThat("Buffer is direct", buffer.isDirect(), is(true));
        content = factory.getContent("/index.html", 5);
        buffer = content.getDirectBuffer();
        assertThat("Direct buffer", buffer, is(nullValue()));
    }

    @SuppressWarnings("Duplicates")
    public static Stream<Arguments> rangeScenarios()
=======
        response = connector.getResponses("GET /context/index.html HTTP/1.0\r\n\r\n");
        assertResponseContains("<h1>Hello World</h1>", response);

        ResourceContentFactory factory = (ResourceContentFactory)context.getServletContext().getAttribute("resourceCache");

        HttpContent content = factory.getContent("/index.html",200);
        ByteBuffer buffer = content.getDirectBuffer();
        Assert.assertTrue(buffer.isDirect());
        content = factory.getContent("/index.html",5);
        buffer = content.getDirectBuffer();
        Assert.assertTrue(buffer==null);
    }



    @Test
    public void testRangeRequests() throws Exception
>>>>>>> 554fc39f
    {
        Scenarios scenarios = new Scenarios();

        scenarios.addScenario(
                "No range requested",
                "GET /context/data.txt HTTP/1.1\r\n" +
                        "Host: localhost\r\n" +
                        "Connection: close\r\n\r\n",
                HttpStatus.OK_200,
                (response) -> assertThat(response, containsHeaderValue(HttpHeader.ACCEPT_RANGES, "bytes"))
        );


        scenarios.addScenario(
                "Simple range request (no-close)",
                "GET /context/data.txt HTTP/1.1\r\n" +
                        "Host: localhost\r\n" +
                        "Range: bytes=0-9\r\n" +
                        "\r\n",
                HttpStatus.PARTIAL_CONTENT_206,
                (response) -> {
                    assertThat(response, containsHeaderValue("Content-Type", "text/plain"));
                    assertThat(response, containsHeaderValue("Content-Length", "10"));
                    assertThat(response, containsHeaderValue("Content-Range", "bytes 0-9/80"));
                }
        );

        scenarios.addScenario(
                "Simple range request w/close",
                "GET /context/data.txt HTTP/1.1\r\n" +
                        "Host: localhost\r\n" +
                        "Range: bytes=0-9\r\n" +
                        "Connection: close\r\n" +
                        "\r\n",
                HttpStatus.PARTIAL_CONTENT_206,
                (response) -> {
                    assertThat(response, containsHeaderValue("Content-Type", "text/plain"));
                    assertThat(response, containsHeaderValue("Content-Range", "bytes 0-9/80"));
                });


        scenarios.addScenario(
                "Multiple ranges (x3)",
                "GET /context/data.txt HTTP/1.1\r\n" +
                        "Host: localhost\r\n" +
                        "Range: bytes=0-9,20-29,40-49\r\n" +
                        "\r\n",
                HttpStatus.PARTIAL_CONTENT_206,
                (response) -> {
                    String body = response.getContent();

                    assertThat(response, containsHeaderValue("Content-Type", "multipart/byteranges"));
                    assertThat(response, containsHeaderValue("Content-Length", "" + body.length()));


                    HttpField contentType = response.getField(HttpHeader.CONTENT_TYPE);
                    String boundary = getContentTypeBoundary(contentType);

                    assertThat("Boundary expected: " + contentType.getValue(), boundary, notNullValue());

                    assertThat(body, containsString("Content-Range: bytes 0-9/80"));
                    assertThat(body, containsString("Content-Range: bytes 20-29/80"));

                    assertThat(response.getContent(), startsWith("--" + boundary));
                    assertThat(response.getContent(), endsWith(boundary + "--\r\n"));
                }
        );

        scenarios.addScenario("Multiple ranges (x4)",
                "GET /context/data.txt HTTP/1.1\r\n" +
                        "Host: localhost\r\n" +
                        "Range: bytes=0-9,20-29,40-49,70-79\r\n" +
                        "\r\n",
                HttpStatus.PARTIAL_CONTENT_206,
                (response) -> {
                    String body = response.getContent();

                    assertThat(response, containsHeaderValue("Content-Type", "multipart/byteranges"));
                    assertThat(response, containsHeaderValue("Content-Length", "" + body.length()));

                    HttpField contentType = response.getField(HttpHeader.CONTENT_TYPE);
                    String boundary = getContentTypeBoundary(contentType);

                    assertThat("Boundary expected: " + contentType.getValue(), boundary, notNullValue());

                    assertThat(body, containsString("Content-Range: bytes 0-9/80"));
                    assertThat(body, containsString("Content-Range: bytes 20-29/80"));
                    assertThat(body, containsString("Content-Range: bytes 70-79/80"));

                    assertThat(response.getContent(), startsWith("--" + boundary));
                    assertThat(response.getContent(), endsWith(boundary + "--\r\n"));
                }
        );

        scenarios.addScenario(
                "Multiple ranges (x4) with empty range request",
                "GET /context/data.txt HTTP/1.1\r\n" +
                        "Host: localhost\r\n" +
                        "Range: bytes=0-9,20-29,40-49,60-60,70-79\r\n" +
                        "\r\n",
                HttpStatus.PARTIAL_CONTENT_206,
                (response) -> {
                    String body = response.getContent();

                    assertThat(response, containsHeaderValue("Content-Type", "multipart/byteranges"));
                    assertThat(response, containsHeaderValue("Content-Length", "" + body.length()));

                    HttpField contentType = response.getField(HttpHeader.CONTENT_TYPE);
                    String boundary = getContentTypeBoundary(contentType);

                    assertThat("Boundary expected: " + contentType.getValue(), boundary, notNullValue());

                    assertThat(body, containsString("Content-Range: bytes 0-9/80"));
                    assertThat(body, containsString("Content-Range: bytes 20-29/80"));
                    assertThat(body, containsString("Content-Range: bytes 60-60/80")); // empty range request
                    assertThat(body, containsString("Content-Range: bytes 70-79/80"));

                    assertThat(response.getContent(), startsWith("--" + boundary));
                    assertThat(response.getContent(), endsWith(boundary + "--\r\n"));
                }
        );

        //test a range request with a file with no suffix, therefore no mimetype

        scenarios.addScenario(
                "No mimetype resource - no range requested",
                "GET /context/nofilesuffix HTTP/1.1\r\n" +
                        "Host: localhost\r\n" +
                        "\r\n",
                HttpStatus.OK_200,
                (response) -> assertThat(response, containsHeaderValue(HttpHeader.ACCEPT_RANGES, "bytes"))
        );

        scenarios.addScenario(
                "No mimetype resource - simple range request",
                "GET /context/nofilesuffix HTTP/1.1\r\n" +
                        "Host: localhost\r\n" +
                        "Range: bytes=0-9\r\n" +
                        "\r\n",
                HttpStatus.PARTIAL_CONTENT_206,
                (response) -> {
                    assertThat(response, containsHeaderValue(HttpHeader.CONTENT_LENGTH, "10"));
                    assertThat(response, containsHeaderValue(HttpHeader.CONTENT_RANGE, "bytes 0-9/80"));
                    assertThat(response, not(containsHeader(HttpHeader.CONTENT_TYPE)));
                }
        );

        scenarios.addScenario(
                "No mimetype resource - multiple ranges (x3)",
                "GET /context/nofilesuffix HTTP/1.1\r\n" +
                        "Host: localhost\r\n" +
                        "Range: bytes=0-9,20-29,40-49\r\n" +
                        "\r\n",
                HttpStatus.PARTIAL_CONTENT_206,
                (response) -> {
                    String body = response.getContent();

                    assertThat(response, containsHeaderValue("Content-Type", "multipart/byteranges"));
                    assertThat(response, containsHeaderValue("Content-Length", "" + body.length()));

                    HttpField contentType = response.getField(HttpHeader.CONTENT_TYPE);
                    String boundary = getContentTypeBoundary(contentType);

                    assertThat("Boundary expected: " + contentType.getValue(), boundary, notNullValue());

                    assertThat(body, containsString("Content-Range: bytes 0-9/80"));
                    assertThat(body, containsString("Content-Range: bytes 20-29/80"));

                    assertThat(response.getContent(), startsWith("--" + boundary));
                    assertThat(response.getContent(), endsWith(boundary + "--\r\n"));
                }
        );

        scenarios.addScenario(
                "No mimetype resource - multiple ranges (x5) with empty range request",
                "GET /context/nofilesuffix HTTP/1.1\r\n" +
                        "Host: localhost\r\n" +
                        "Range: bytes=0-9,20-29,40-49,60-60,70-79\r\n" +
                        "\r\n",
                HttpStatus.PARTIAL_CONTENT_206,
                (response) -> {
                    String body = response.getContent();

                    assertThat(response, containsHeaderValue("Content-Type", "multipart/byteranges"));
                    assertThat(response, containsHeaderValue("Content-Length", "" + body.length()));

                    HttpField contentType = response.getField(HttpHeader.CONTENT_TYPE);
                    String boundary = getContentTypeBoundary(contentType);

                    assertThat("Boundary expected: " + contentType.getValue(), boundary, notNullValue());

                    assertThat(body, containsString("Content-Range: bytes 0-9/80"));
                    assertThat(body, containsString("Content-Range: bytes 20-29/80"));
                    assertThat(body, containsString("Content-Range: bytes 40-49/80"));
                    assertThat(body, containsString("Content-Range: bytes 60-60/80")); // empty range
                    assertThat(body, containsString("Content-Range: bytes 70-79/80"));

                    assertThat(response.getContent(), startsWith("--" + boundary));
                    assertThat(response.getContent(), endsWith(boundary + "--\r\n"));
                }
        );

        return scenarios.stream();
    }

    @ParameterizedTest
    @MethodSource("rangeScenarios")
    public void testRangeRequests(Scenario scenario) throws Exception
    {
        FS.ensureDirExists(docRoot);
        Path data = docRoot.resolve("data.txt");
        createFile(data, "01234567890123456789012345678901234567890123456789012345678901234567890123456789");

        // test a range request with a file with no suffix, therefore no mimetype
        Path nofilesuffix = docRoot.resolve("nofilesuffix");
        createFile(nofilesuffix, "01234567890123456789012345678901234567890123456789012345678901234567890123456789");

        ServletHolder defholder = context.addServlet(DefaultServlet.class, "/");
        defholder.setInitParameter("dirAllowed", "false");
        defholder.setInitParameter("redirectWelcome", "false");
        defholder.setInitParameter("welcomeServlets", "false");
        defholder.setInitParameter("gzip", "false");
        defholder.setInitParameter("acceptRanges", "true");

        String rawResponse = connector.getResponse(scenario.rawRequest);
        HttpTester.Response response = HttpTester.parseResponse(rawResponse);
        assertThat(response.toString(), response.getStatus(), is(scenario.expectedStatus));
        if (scenario.extraAsserts != null)
            scenario.extraAsserts.accept(response);
    }


    @Test
    public void testFiltered() throws Exception
    {
        FS.ensureDirExists(docRoot);
        Path file0 = docRoot.resolve("data0.txt");
        createFile(file0, "Hello Text 0");
        Path image = docRoot.resolve("image.jpg");
        createFile(image, "not an image");


        ServletHolder defholder = context.addServlet(DefaultServlet.class, "/");
        defholder.setInitParameter("dirAllowed", "false");
        defholder.setInitParameter("redirectWelcome", "false");
        defholder.setInitParameter("welcomeServlets", "false");
        defholder.setInitParameter("gzip", "false");

        String rawResponse;
        HttpTester.Response response;
        String body;

        rawResponse = connector.getResponse("GET /context/data0.txt HTTP/1.0\r\n\r\n");
        response = HttpTester.parseResponse(rawResponse);
        assertThat(response.toString(), response.getStatus(), is(HttpStatus.OK_200));
        assertThat(response, containsHeaderValue(HttpHeader.CONTENT_LENGTH, "12"));
        assertThat(response, containsHeaderValue(HttpHeader.CONTENT_TYPE, "text/plain"));
        assertThat(response, not(containsHeaderValue(HttpHeader.CONTENT_TYPE, "charset=")));
        body = response.getContent();
        assertThat(body, not(containsString("Extra Info")));

        server.stop();
        context.addFilter(OutputFilter.class, "/*", EnumSet.of(DispatcherType.REQUEST));
        server.start();

<<<<<<< HEAD
        rawResponse = connector.getResponse("GET /context/data0.txt HTTP/1.0\r\n\r\n");
        response = HttpTester.parseResponse(rawResponse);
        assertThat(response.toString(), response.getStatus(), is(HttpStatus.OK_200));
        body = response.getContent();
        assertThat(response, containsHeaderValue(HttpHeader.CONTENT_LENGTH, "" + body.length()));
        assertThat(response, containsHeaderValue(HttpHeader.CONTENT_TYPE, "text/plain"));
        assertThat(response, containsHeaderValue(HttpHeader.CONTENT_TYPE, "charset="));
        assertThat(body, containsString("Extra Info"));

        rawResponse = connector.getResponse("GET /context/image.jpg HTTP/1.0\r\n\r\n");
        response = HttpTester.parseResponse(rawResponse);
        assertThat(response.toString(), response.getStatus(), is(HttpStatus.OK_200));
        body = response.getContent();
        assertThat(response, containsHeaderValue(HttpHeader.CONTENT_LENGTH, "" + body.length()));
        assertThat(response, containsHeaderValue(HttpHeader.CONTENT_TYPE, "image/jpeg"));
        assertThat(response, containsHeaderValue(HttpHeader.CONTENT_TYPE, "charset=utf-8"));
        assertThat(body, containsString("Extra Info"));
=======
        response = connector.getResponses("GET /context/data0.txt HTTP/1.0\r\n\r\n");
        assertResponseContains("Content-Length: 2", response); // 20 something long
        assertResponseContains("Extra Info", response);
        assertResponseNotContains("Content-Length: 12", response);
>>>>>>> 554fc39f

        server.stop();
        context.getServletHandler().setFilterMappings(new FilterMapping[]{});
        context.getServletHandler().setFilters(new FilterHolder[]{});
        context.addFilter(WriterFilter.class, "/*", EnumSet.of(DispatcherType.REQUEST));
        server.start();
<<<<<<< HEAD
=======

        response = connector.getResponses("GET /context/data0.txt HTTP/1.0\r\n\r\n");
        assertResponseContains("Content-Length: 2", response); // 20 something long
        assertResponseContains("Extra Info", response);
        assertResponseNotContains("Content-Length: 12", response);
    }
>>>>>>> 554fc39f

        rawResponse = connector.getResponse("GET /context/data0.txt HTTP/1.0\r\n\r\n");
        response = HttpTester.parseResponse(rawResponse);
        assertThat(response.toString(), response.getStatus(), is(HttpStatus.OK_200));
        body = response.getContent();
        assertThat(response, containsHeaderValue(HttpHeader.CONTENT_TYPE, "text/plain"));
        assertThat(response, not(containsHeaderValue(HttpHeader.CONTENT_TYPE, "charset=")));
        assertThat(body, containsString("Extra Info"));
    }

    @Test
    public void testGzip() throws Exception
    {
        FS.ensureDirExists(docRoot);
        Path file0 = docRoot.resolve("data0.txt");
        createFile(file0, "Hello Text 0");
        Path file0gz = docRoot.resolve("data0.txt.gz");
        createFile(file0gz, "fake gzip");

        ServletHolder defholder = context.addServlet(DefaultServlet.class, "/");
        defholder.setInitParameter("dirAllowed", "false");
        defholder.setInitParameter("redirectWelcome", "false");
        defholder.setInitParameter("welcomeServlets", "false");
        defholder.setInitParameter("gzip", "true");
        defholder.setInitParameter("etags", "true");
<<<<<<< HEAD

        String rawResponse;
        HttpTester.Response response;
        String body;

        rawResponse = connector.getResponse("GET /context/data0.txt HTTP/1.0\r\nHost:localhost:8080\r\n\r\n");
        response = HttpTester.parseResponse(rawResponse);
        assertThat(response.toString(), response.getStatus(), is(HttpStatus.OK_200));
        assertThat(response, containsHeaderValue(HttpHeader.CONTENT_LENGTH, "12"));
        assertThat(response, containsHeaderValue(HttpHeader.CONTENT_TYPE, "text/plain"));
        assertThat(response, containsHeaderValue(HttpHeader.VARY, "Accept-Encoding"));
        assertThat(response, containsHeader(HttpHeader.ETAG));
        assertThat(response, not(containsHeaderValue(HttpHeader.CONTENT_ENCODING, "gzip")));
        body = response.getContent();
        assertThat(body, containsString("Hello Text 0"));
        String etag = response.get(HttpHeader.ETAG);
        String etag_gzip = etag.replaceFirst("([^\"]*)\"(.*)\"", "$1\"$2--gzip\"");

        rawResponse = connector.getResponse("GET /context/data0.txt HTTP/1.0\r\nHost:localhost:8080\r\nAccept-Encoding:gzip\r\n\r\n");
        response = HttpTester.parseResponse(rawResponse);
        assertThat(response.toString(), response.getStatus(), is(HttpStatus.OK_200));
        assertThat(response, containsHeaderValue(HttpHeader.CONTENT_LENGTH, "9"));
        assertThat(response, containsHeaderValue(HttpHeader.CONTENT_TYPE, "text/plain"));
        assertThat(response, containsHeaderValue(HttpHeader.VARY, "Accept-Encoding"));
        assertThat(response, containsHeaderValue(HttpHeader.CONTENT_ENCODING, "gzip"));
        assertThat(response, containsHeaderValue(HttpHeader.ETAG, etag_gzip));
        body = response.getContent();
        assertThat(body, containsString("fake gzip"));

        rawResponse = connector.getResponse("GET /context/data0.txt.gz HTTP/1.0\r\nHost:localhost:8080\r\nAccept-Encoding:gzip\r\n\r\n");
        response = HttpTester.parseResponse(rawResponse);
        assertThat(response.toString(), response.getStatus(), is(HttpStatus.OK_200));
        assertThat(response, containsHeaderValue(HttpHeader.CONTENT_LENGTH, "9"));
        assertThat(response, containsHeaderValue(HttpHeader.CONTENT_TYPE, "application/gzip"));
        assertThat(response, not(containsHeader(HttpHeader.VARY)));
        assertThat(response, not(containsHeader(HttpHeader.CONTENT_ENCODING)));
        assertThat("Should not contain gzip variant", response, not(containsHeaderValue(HttpHeader.ETAG, etag_gzip)));
        assertThat("Should have a different ETag", response, containsHeader(HttpHeader.ETAG));
        body = response.getContent();
        assertThat(body, containsString("fake gzip"));

        rawResponse = connector.getResponse("GET /context/data0.txt.gz HTTP/1.0\r\nHost:localhost:8080\r\nAccept-Encoding:gzip\r\nIf-None-Match: W/\"wobble\"\r\n\r\n");
        response = HttpTester.parseResponse(rawResponse);
        assertThat(response.toString(), response.getStatus(), is(HttpStatus.OK_200));
        assertThat(response, containsHeaderValue(HttpHeader.CONTENT_LENGTH, "9"));
        assertThat(response, containsHeaderValue(HttpHeader.CONTENT_TYPE, "application/gzip"));
        assertThat(response, not(containsHeader(HttpHeader.VARY)));
        assertThat(response, not(containsHeader(HttpHeader.CONTENT_ENCODING)));
        assertThat("Should not contain gzip variant", response, not(containsHeaderValue(HttpHeader.ETAG, etag_gzip)));
        assertThat("Should have a different ETag", response, containsHeader(HttpHeader.ETAG));
        body = response.getContent();
        assertThat(body, containsString("fake gzip"));

        String bad_etag_gzip = etag.replaceFirst("([^\"]*)\"(.*)\"", "$1\"$2X--gzip\"");
        rawResponse = connector.getResponse("GET /context/data0.txt HTTP/1.0\r\nHost:localhost:8080\r\nAccept-Encoding:gzip\r\nIf-None-Match: " + bad_etag_gzip + "\r\n\r\n");
        response = HttpTester.parseResponse(rawResponse);
        assertThat(response.toString(), response.getStatus(), is(not(HttpStatus.NOT_MODIFIED_304)));

        rawResponse = connector.getResponse("GET /context/data0.txt HTTP/1.0\r\nHost:localhost:8080\r\nAccept-Encoding:gzip\r\nIf-None-Match: " + etag_gzip + "\r\n\r\n");
        response = HttpTester.parseResponse(rawResponse);
        assertThat(response.toString(), response.getStatus(), is(HttpStatus.NOT_MODIFIED_304));
        assertThat(response, containsHeaderValue(HttpHeader.ETAG, etag_gzip));

        rawResponse = connector.getResponse("GET /context/data0.txt HTTP/1.0\r\nHost:localhost:8080\r\nAccept-Encoding:gzip\r\nIf-None-Match: " + etag + "\r\n\r\n");
        response = HttpTester.parseResponse(rawResponse);
        assertThat(response.toString(), response.getStatus(), is(HttpStatus.NOT_MODIFIED_304));
        assertThat(response, containsHeaderValue(HttpHeader.ETAG, etag));

        rawResponse = connector.getResponse("GET /context/data0.txt HTTP/1.0\r\nHost:localhost:8080\r\nAccept-Encoding:gzip\r\nIf-None-Match: W/\"foobar\"," + etag_gzip + "\r\n\r\n");
        response = HttpTester.parseResponse(rawResponse);
        assertThat(response.toString(), response.getStatus(), is(HttpStatus.NOT_MODIFIED_304));
        assertThat(response, containsHeaderValue(HttpHeader.ETAG, etag_gzip));

        rawResponse = connector.getResponse("GET /context/data0.txt HTTP/1.0\r\nHost:localhost:8080\r\nAccept-Encoding:gzip\r\nIf-None-Match: W/\"foobar\"," + etag + "\r\n\r\n");
        response = HttpTester.parseResponse(rawResponse);
        assertThat(response.toString(), response.getStatus(), is(HttpStatus.NOT_MODIFIED_304));
        assertThat(response, containsHeaderValue(HttpHeader.ETAG, etag));
=======
        defholder.setInitParameter("resourceBase", resBasePath);

        String response = connector.getResponses("GET /context/data0.txt HTTP/1.0\r\nHost:localhost:8080\r\n\r\n");
        assertResponseContains("Content-Length: 12", response);
        assertResponseContains("Content-Type: text/plain",response);
        assertResponseContains("Hello Text 0",response);
        assertResponseContains("Vary: Accept-Encoding",response);
        assertResponseContains("ETag: ",response);
        assertResponseNotContains("Content-Encoding: gzip",response);
        int e=response.indexOf("ETag: ");
        String etag = response.substring(e+6,response.indexOf('"',e+11)+1);
        String etag_gzip = etag.substring(0,etag.length()-1)+"--gzip\"";

        response = connector.getResponses("GET /context/data0.txt HTTP/1.0\r\nHost:localhost:8080\r\nAccept-Encoding:gzip\r\n\r\n");
        assertResponseContains("Content-Length: 9", response);
        assertResponseContains("fake gzip",response);
        assertResponseContains("Content-Type: text/plain",response);
        assertResponseContains("Vary: Accept-Encoding",response);
        assertResponseContains("Content-Encoding: gzip",response);
        assertResponseContains("ETag: "+etag_gzip,response);

        response = connector.getResponses("GET /context/data0.txt.gz HTTP/1.0\r\nHost:localhost:8080\r\nAccept-Encoding:gzip\r\n\r\n");
        assertResponseContains("Content-Length: 9", response);
        assertResponseContains("fake gzip",response);
        assertResponseContains("Content-Type: application/gzip",response);
        assertResponseNotContains("Vary: Accept-Encoding",response);
        assertResponseNotContains("Content-Encoding: gzip",response);
        assertResponseNotContains("ETag: "+etag_gzip,response);
        assertResponseContains("ETag: ",response);

        response = connector.getResponses("GET /context/data0.txt.gz HTTP/1.0\r\nHost:localhost:8080\r\nAccept-Encoding:gzip\r\nIf-None-Match: W/\"wobble\"\r\n\r\n");
        assertResponseContains("Content-Length: 9", response);
        assertResponseContains("fake gzip",response);
        assertResponseContains("Content-Type: application/gzip",response);
        assertResponseNotContains("Vary: Accept-Encoding",response);
        assertResponseNotContains("Content-Encoding: gzip",response);
        assertResponseNotContains("ETag: "+etag_gzip,response);
        assertResponseContains("ETag: ",response);

        response = connector.getResponses("GET /context/data0.txt HTTP/1.0\r\nHost:localhost:8080\r\nAccept-Encoding:gzip\r\nIf-None-Match: "+etag_gzip+"\r\n\r\n");
        assertResponseContains("304 Not Modified", response);
        assertResponseContains("ETag: "+etag_gzip,response);

        response = connector.getResponses("GET /context/data0.txt HTTP/1.0\r\nHost:localhost:8080\r\nAccept-Encoding:gzip\r\nIf-None-Match: "+etag+"\r\n\r\n");
        assertResponseContains("304 Not Modified", response);
        assertResponseContains("ETag: "+etag,response);

        response = connector.getResponses("GET /context/data0.txt HTTP/1.0\r\nHost:localhost:8080\r\nAccept-Encoding:gzip\r\nIf-None-Match: W/\"foobar\","+etag_gzip+"\r\n\r\n");
        assertResponseContains("304 Not Modified", response);
        assertResponseContains("ETag: "+etag_gzip,response);

        response = connector.getResponses("GET /context/data0.txt HTTP/1.0\r\nHost:localhost:8080\r\nAccept-Encoding:gzip\r\nIf-None-Match: W/\"foobar\","+etag+"\r\n\r\n");
        assertResponseContains("304 Not Modified", response);
        assertResponseContains("ETag: "+etag,response);

>>>>>>> 554fc39f
    }

    @Test
    public void testCachedGzip() throws Exception
    {
        FS.ensureDirExists(docRoot);
        Path file0 = docRoot.resolve("data0.txt");
        createFile(file0, "Hello Text 0");
        Path file0gz = docRoot.resolve("data0.txt.gz");
        createFile(file0gz, "fake gzip");


        ServletHolder defholder = context.addServlet(DefaultServlet.class, "/");
        defholder.setInitParameter("dirAllowed", "false");
        defholder.setInitParameter("redirectWelcome", "false");
        defholder.setInitParameter("welcomeServlets", "false");
        defholder.setInitParameter("gzip", "true");
        defholder.setInitParameter("etags", "true");

        defholder.setInitParameter("maxCachedFiles", "1024");
        defholder.setInitParameter("maxCachedFileSize", "200000000");
        defholder.setInitParameter("maxCacheSize", "256000000");

<<<<<<< HEAD
        String rawResponse;
        HttpTester.Response response;
        String body;

        rawResponse = connector.getResponse("GET /context/data0.txt HTTP/1.0\r\nHost:localhost:8080\r\n\r\n");
        response = HttpTester.parseResponse(rawResponse);
        assertThat(response.toString(), response.getStatus(), is(HttpStatus.OK_200));
        assertThat(response, containsHeaderValue(HttpHeader.CONTENT_LENGTH, "12"));
        assertThat(response, containsHeaderValue(HttpHeader.CONTENT_TYPE, "text/plain"));
        assertThat(response, containsHeaderValue(HttpHeader.VARY, "Accept-Encoding"));
        assertThat(response, not(containsHeader(HttpHeader.CONTENT_ENCODING)));
        assertThat(response, containsHeader(HttpHeader.ETAG));
        body = response.getContent();
        assertThat(body, containsString("Hello Text 0"));

        String etag = response.get(HttpHeader.ETAG);
        String etag_gzip = etag.replaceFirst("([^\"]*)\"(.*)\"", "$1\"$2--gzip\"");

        rawResponse = connector.getResponse("GET /context/data0.txt HTTP/1.0\r\nHost:localhost:8080\r\nAccept-Encoding:gzip\r\n\r\n");
        response = HttpTester.parseResponse(rawResponse);
        assertThat(response.toString(), response.getStatus(), is(HttpStatus.OK_200));
        assertThat(response, containsHeaderValue(HttpHeader.CONTENT_LENGTH, "9"));
        assertThat(response, containsHeaderValue(HttpHeader.CONTENT_TYPE, "text/plain"));
        assertThat(response, containsHeaderValue(HttpHeader.VARY, "Accept-Encoding"));
        assertThat(response, containsHeaderValue(HttpHeader.CONTENT_ENCODING, "gzip"));
        assertThat(response, containsHeaderValue(HttpHeader.ETAG, etag_gzip));
        body = response.getContent();
        assertThat(body, containsString("fake gzip"));

        rawResponse = connector.getResponse("GET /context/data0.txt.gz HTTP/1.0\r\nHost:localhost:8080\r\nAccept-Encoding:gzip\r\n\r\n");
        response = HttpTester.parseResponse(rawResponse);
        assertThat(response.toString(), response.getStatus(), is(HttpStatus.OK_200));
        assertThat(response, containsHeaderValue(HttpHeader.CONTENT_LENGTH, "9"));
        assertThat(response, containsHeaderValue(HttpHeader.CONTENT_TYPE, "application/gzip"));
        assertThat(response, not(containsHeader(HttpHeader.VARY)));
        assertThat(response, not(containsHeader(HttpHeader.CONTENT_ENCODING)));
        assertThat("Should not contain gzip variant", response, not(containsHeaderValue(HttpHeader.ETAG, etag_gzip)));
        assertThat("Should have a different ETag", response, containsHeader(HttpHeader.ETAG));
        body = response.getContent();
        assertThat(body, containsString("fake gzip"));

        rawResponse = connector.getResponse("GET /context/data0.txt HTTP/1.0\r\nHost:localhost:8080\r\nAccept-Encoding:gzip\r\nIf-None-Match: " + etag_gzip + "\r\n\r\n");
        response = HttpTester.parseResponse(rawResponse);
        assertThat(response.toString(), response.getStatus(), is(HttpStatus.NOT_MODIFIED_304));
        assertThat(response, containsHeaderValue(HttpHeader.ETAG, etag_gzip));

        rawResponse = connector.getResponse("GET /context/data0.txt HTTP/1.0\r\nHost:localhost:8080\r\nAccept-Encoding:gzip\r\nIf-None-Match: " + etag + "\r\n\r\n");
        response = HttpTester.parseResponse(rawResponse);
        assertThat(response.toString(), response.getStatus(), is(HttpStatus.NOT_MODIFIED_304));
        assertThat(response, containsHeaderValue(HttpHeader.ETAG, etag));

        rawResponse = connector.getResponse("GET /context/data0.txt HTTP/1.0\r\nHost:localhost:8080\r\nAccept-Encoding:gzip\r\nIf-None-Match: W/\"foobar\"," + etag_gzip + "\r\n\r\n");
        response = HttpTester.parseResponse(rawResponse);
        assertThat(response.toString(), response.getStatus(), is(HttpStatus.NOT_MODIFIED_304));
        assertThat(response, containsHeaderValue(HttpHeader.ETAG, etag_gzip));

        rawResponse = connector.getResponse("GET /context/data0.txt HTTP/1.0\r\nHost:localhost:8080\r\nAccept-Encoding:gzip\r\nIf-None-Match: W/\"foobar\"," + etag + "\r\n\r\n");
        response = HttpTester.parseResponse(rawResponse);
        assertThat(response.toString(), response.getStatus(), is(HttpStatus.NOT_MODIFIED_304));
        assertThat(response, containsHeaderValue(HttpHeader.ETAG, etag));
=======
        String response = connector.getResponses("GET /context/data0.txt HTTP/1.0\r\nHost:localhost:8080\r\n\r\n");
        assertResponseContains("Content-Length: 12", response);
        assertResponseContains("Content-Type: text/plain",response);
        assertResponseContains("Hello Text 0",response);
        assertResponseContains("Vary: Accept-Encoding",response);
        assertResponseContains("ETag: ",response);
        assertResponseNotContains("Content-Encoding: gzip",response);
        int e=response.indexOf("ETag: ");
        String etag = response.substring(e+6,response.indexOf('"',e+11)+1);
        String etag_gzip = etag.substring(0,etag.length()-1)+"--gzip\"";

        response = connector.getResponses("GET /context/data0.txt HTTP/1.0\r\nHost:localhost:8080\r\nAccept-Encoding:gzip\r\n\r\n");
        assertResponseContains("Content-Length: 9", response);
        assertResponseContains("fake gzip",response);
        assertResponseContains("Content-Type: text/plain",response);
        assertResponseContains("Vary: Accept-Encoding",response);
        assertResponseContains("Content-Encoding: gzip",response);
        assertResponseContains("ETag: "+etag_gzip,response);

        response = connector.getResponses("GET /context/data0.txt.gz HTTP/1.0\r\nHost:localhost:8080\r\nAccept-Encoding:gzip\r\n\r\n");
        assertResponseContains("Content-Length: 9", response);
        assertResponseContains("fake gzip",response);
        assertResponseContains("Content-Type: application/gzip",response);
        assertResponseNotContains("Vary: Accept-Encoding",response);
        assertResponseNotContains("Content-Encoding: gzip",response);
        assertResponseNotContains("ETag: "+etag_gzip,response);
        assertResponseContains("ETag: ",response);

        response = connector.getResponses("GET /context/data0.txt HTTP/1.0\r\nHost:localhost:8080\r\nAccept-Encoding:gzip\r\nIf-None-Match: "+etag_gzip+"\r\n\r\n");
        assertResponseContains("304 Not Modified", response);
        assertResponseContains("ETag: "+etag_gzip,response);

        response = connector.getResponses("GET /context/data0.txt HTTP/1.0\r\nHost:localhost:8080\r\nAccept-Encoding:gzip\r\nIf-None-Match: "+etag+"\r\n\r\n");
        assertResponseContains("304 Not Modified", response);
        assertResponseContains("ETag: "+etag,response);

        response = connector.getResponses("GET /context/data0.txt HTTP/1.0\r\nHost:localhost:8080\r\nAccept-Encoding:gzip\r\nIf-None-Match: W/\"foobar\","+etag_gzip+"\r\n\r\n");
        assertResponseContains("304 Not Modified", response);
        assertResponseContains("ETag: "+etag_gzip,response);

        response = connector.getResponses("GET /context/data0.txt HTTP/1.0\r\nHost:localhost:8080\r\nAccept-Encoding:gzip\r\nIf-None-Match: W/\"foobar\","+etag+"\r\n\r\n");
        assertResponseContains("304 Not Modified", response);
        assertResponseContains("ETag: "+etag,response);
>>>>>>> 554fc39f
    }

    @Test
    public void testBrotli() throws Exception
    {
        createFile(docRoot.resolve("data0.txt"), "Hello Text 0");
        createFile(docRoot.resolve("data0.txt.br"), "fake brotli");

        ServletHolder defholder = context.addServlet(DefaultServlet.class, "/");
        defholder.setInitParameter("dirAllowed", "false");
        defholder.setInitParameter("redirectWelcome", "false");
        defholder.setInitParameter("welcomeServlets", "false");
        defholder.setInitParameter("precompressed", "true");
        defholder.setInitParameter("etags", "true");

        String rawResponse;
        HttpTester.Response response;
        String body;

        rawResponse = connector.getResponse("GET /context/data0.txt HTTP/1.0\r\nHost:localhost:8080\r\n\r\n");
        response = HttpTester.parseResponse(rawResponse);
        assertThat(response.toString(), response.getStatus(), is(HttpStatus.OK_200));
        assertThat(response, containsHeaderValue(HttpHeader.CONTENT_LENGTH, "12"));
        assertThat(response, containsHeaderValue(HttpHeader.CONTENT_TYPE, "text/plain"));
        assertThat(response, containsHeaderValue(HttpHeader.VARY, "Accept-Encoding"));
        assertThat(response, not(containsHeader(HttpHeader.CONTENT_ENCODING)));
        assertThat(response, containsHeader(HttpHeader.ETAG));
        body = response.getContent();
        assertThat(body, containsString("Hello Text 0"));

        String etag = response.get(HttpHeader.ETAG);
        String etag_br = etag.replaceFirst("([^\"]*)\"(.*)\"", "$1\"$2--br\"");

        rawResponse = connector.getResponse("GET /context/data0.txt HTTP/1.0\r\nHost:localhost:8080\r\nAccept-Encoding:gzip;q=0.9,br\r\n\r\n");
        response = HttpTester.parseResponse(rawResponse);
        assertThat(response.toString(), response.getStatus(), is(HttpStatus.OK_200));
        assertThat(response, containsHeaderValue(HttpHeader.CONTENT_LENGTH, "11"));
        assertThat(response, containsHeaderValue(HttpHeader.CONTENT_TYPE, "text/plain"));
        assertThat(response, containsHeaderValue(HttpHeader.VARY, "Accept-Encoding"));
        assertThat(response, containsHeaderValue(HttpHeader.CONTENT_ENCODING, "br"));
        assertThat(response, containsHeaderValue(HttpHeader.ETAG, etag_br));
        body = response.getContent();
        assertThat(body, containsString("fake br"));

        rawResponse = connector.getResponse("GET /context/data0.txt.br HTTP/1.0\r\nHost:localhost:8080\r\nAccept-Encoding:br,gzip\r\n\r\n");
        response = HttpTester.parseResponse(rawResponse);
        assertThat(response.toString(), response.getStatus(), is(HttpStatus.OK_200));
        assertThat(response, containsHeaderValue(HttpHeader.CONTENT_LENGTH, "11"));
        assertThat(response, containsHeaderValue(HttpHeader.CONTENT_TYPE, "application/brotli"));
        assertThat(response, not(containsHeader(HttpHeader.VARY)));
        assertThat(response, not(containsHeader(HttpHeader.CONTENT_ENCODING)));
        assertThat("Should not contain br variant", response, not(containsHeaderValue(HttpHeader.ETAG, etag_br)));
        assertThat("Should have a different ETag", response, containsHeader(HttpHeader.ETAG));
        body = response.getContent();
        assertThat(body, containsString("fake br"));

        rawResponse = connector.getResponse("GET /context/data0.txt.br HTTP/1.0\r\nHost:localhost:8080\r\nAccept-Encoding:gzip\r\nIf-None-Match: W/\"wobble\"\r\n\r\n");
        response = HttpTester.parseResponse(rawResponse);
        assertThat(response.toString(), response.getStatus(), is(HttpStatus.OK_200));
        assertThat(response, containsHeaderValue(HttpHeader.CONTENT_LENGTH, "11"));
        assertThat(response, containsHeaderValue(HttpHeader.CONTENT_TYPE, "application/brotli"));
        assertThat(response, not(containsHeader(HttpHeader.VARY)));
        assertThat(response, not(containsHeader(HttpHeader.CONTENT_ENCODING)));
        assertThat("Should not contain br variant", response, not(containsHeaderValue(HttpHeader.ETAG, etag_br)));
        assertThat("Should have a different ETag", response, containsHeader(HttpHeader.ETAG));
        body = response.getContent();
        assertThat(body, containsString("fake br"));

        rawResponse = connector.getResponse("GET /context/data0.txt HTTP/1.0\r\nHost:localhost:8080\r\nAccept-Encoding:br\r\nIf-None-Match: " + etag_br + "\r\n\r\n");
        response = HttpTester.parseResponse(rawResponse);
        assertThat(response.toString(), response.getStatus(), is(HttpStatus.NOT_MODIFIED_304));
        assertThat(response, containsHeaderValue(HttpHeader.ETAG, etag_br));

        rawResponse = connector.getResponse("GET /context/data0.txt HTTP/1.0\r\nHost:localhost:8080\r\nAccept-Encoding:br\r\nIf-None-Match: " + etag + "\r\n\r\n");
        response = HttpTester.parseResponse(rawResponse);
        assertThat(response.toString(), response.getStatus(), is(HttpStatus.NOT_MODIFIED_304));
        assertThat(response, containsHeaderValue(HttpHeader.ETAG, etag));

        rawResponse = connector.getResponse("GET /context/data0.txt HTTP/1.0\r\nHost:localhost:8080\r\nAccept-Encoding:br\r\nIf-None-Match: W/\"foobar\"," + etag_br + "\r\n\r\n");
        response = HttpTester.parseResponse(rawResponse);
        assertThat(response.toString(), response.getStatus(), is(HttpStatus.NOT_MODIFIED_304));
        assertThat(response, containsHeaderValue(HttpHeader.ETAG, etag_br));

        rawResponse = connector.getResponse("GET /context/data0.txt HTTP/1.0\r\nHost:localhost:8080\r\nAccept-Encoding:br\r\nIf-None-Match: W/\"foobar\"," + etag + "\r\n\r\n");
        response = HttpTester.parseResponse(rawResponse);
        assertThat(response.toString(), response.getStatus(), is(HttpStatus.NOT_MODIFIED_304));
        assertThat(response, containsHeaderValue(HttpHeader.ETAG, etag));
    }

    @Test
    public void testCachedBrotli() throws Exception
    {
        createFile(docRoot.resolve("data0.txt"), "Hello Text 0");
        createFile(docRoot.resolve("data0.txt.br"), "fake brotli");

        ServletHolder defholder = context.addServlet(DefaultServlet.class, "/");
        defholder.setInitParameter("dirAllowed", "false");
        defholder.setInitParameter("redirectWelcome", "false");
        defholder.setInitParameter("welcomeServlets", "false");
        defholder.setInitParameter("precompressed", "true");
        defholder.setInitParameter("etags", "true");

        defholder.setInitParameter("maxCachedFiles", "1024");
        defholder.setInitParameter("maxCachedFileSize", "200000000");
        defholder.setInitParameter("maxCacheSize", "256000000");

        String rawResponse;
        HttpTester.Response response;
        String body;

        rawResponse = connector.getResponse("GET /context/data0.txt HTTP/1.0\r\nHost:localhost:8080\r\n\r\n");
        response = HttpTester.parseResponse(rawResponse);
        assertThat(response.toString(), response.getStatus(), is(HttpStatus.OK_200));
        assertThat(response, containsHeaderValue(HttpHeader.CONTENT_LENGTH, "12"));
        assertThat(response, containsHeaderValue(HttpHeader.CONTENT_TYPE, "text/plain"));
        assertThat(response, containsHeaderValue(HttpHeader.VARY, "Accept-Encoding"));
        assertThat(response, not(containsHeader(HttpHeader.CONTENT_ENCODING)));
        assertThat(response, containsHeader(HttpHeader.ETAG));
        body = response.getContent();
        assertThat(body, containsString("Hello Text 0"));

        String etag = response.get(HttpHeader.ETAG);
        String etag_br = etag.replaceFirst("([^\"]*)\"(.*)\"", "$1\"$2--br\"");

        rawResponse = connector.getResponse("GET /context/data0.txt HTTP/1.0\r\nHost:localhost:8080\r\nAccept-Encoding:br\r\n\r\n");
        response = HttpTester.parseResponse(rawResponse);
        assertThat(response.toString(), response.getStatus(), is(HttpStatus.OK_200));
        assertThat(response, containsHeaderValue(HttpHeader.CONTENT_LENGTH, "11"));
        assertThat(response, containsHeaderValue(HttpHeader.CONTENT_TYPE, "text/plain"));
        assertThat(response, containsHeaderValue(HttpHeader.VARY, "Accept-Encoding"));
        assertThat(response, containsHeaderValue(HttpHeader.CONTENT_ENCODING, "br"));
        assertThat(response, containsHeaderValue(HttpHeader.ETAG, etag_br));
        body = response.getContent();
        assertThat(body, containsString("fake brotli"));

        rawResponse = connector.getResponse("GET /context/data0.txt.br HTTP/1.0\r\nHost:localhost:8080\r\nAccept-Encoding:br\r\n\r\n");
        response = HttpTester.parseResponse(rawResponse);
        assertThat(response.toString(), response.getStatus(), is(HttpStatus.OK_200));
        assertThat(response, containsHeaderValue(HttpHeader.CONTENT_LENGTH, "11"));
        assertThat(response, containsHeaderValue(HttpHeader.CONTENT_TYPE, "application/brotli"));
        assertThat(response, not(containsHeader(HttpHeader.VARY)));
        assertThat(response, not(containsHeader(HttpHeader.CONTENT_ENCODING)));
        assertThat("Should not contain br variant", response, not(containsHeaderValue(HttpHeader.ETAG, etag_br)));
        assertThat("Should have a different ETag", response, containsHeader(HttpHeader.ETAG));
        body = response.getContent();
        assertThat(body, containsString("fake brotli"));

        rawResponse = connector.getResponse("GET /context/data0.txt HTTP/1.0\r\nHost:localhost:8080\r\nAccept-Encoding:br\r\nIf-None-Match: " + etag_br + "\r\n\r\n");
        response = HttpTester.parseResponse(rawResponse);
        assertThat(response.toString(), response.getStatus(), is(HttpStatus.NOT_MODIFIED_304));
        assertThat(response, containsHeaderValue(HttpHeader.ETAG, etag_br));

        rawResponse = connector.getResponse("GET /context/data0.txt HTTP/1.0\r\nHost:localhost:8080\r\nAccept-Encoding:br\r\nIf-None-Match: " + etag + "\r\n\r\n");
        response = HttpTester.parseResponse(rawResponse);
        assertThat(response.toString(), response.getStatus(), is(HttpStatus.NOT_MODIFIED_304));
        assertThat(response, containsHeaderValue(HttpHeader.ETAG, etag));

        rawResponse = connector.getResponse("GET /context/data0.txt HTTP/1.0\r\nHost:localhost:8080\r\nAccept-Encoding:br\r\nIf-None-Match: W/\"foobar\"," + etag_br + "\r\n\r\n");
        response = HttpTester.parseResponse(rawResponse);
        assertThat(response.toString(), response.getStatus(), is(HttpStatus.NOT_MODIFIED_304));
        assertThat(response, containsHeaderValue(HttpHeader.ETAG, etag_br));

        rawResponse = connector.getResponse("GET /context/data0.txt HTTP/1.0\r\nHost:localhost:8080\r\nAccept-Encoding:br\r\nIf-None-Match: W/\"foobar\"," + etag + "\r\n\r\n");
        response = HttpTester.parseResponse(rawResponse);
        assertThat(response.toString(), response.getStatus(), is(HttpStatus.NOT_MODIFIED_304));
        assertThat(response, containsHeaderValue(HttpHeader.ETAG, etag));
    }

    @Test
    public void testDefaultBrotliOverGzip() throws Exception
    {
        createFile(docRoot.resolve("data0.txt"), "Hello Text 0");
        createFile(docRoot.resolve("data0.txt.br"), "fake brotli");
        createFile(docRoot.resolve("data0.txt.gz"), "fake gzip");

        ServletHolder defholder = context.addServlet(DefaultServlet.class, "/");
        defholder.setInitParameter("precompressed", "true");
        defholder.setInitParameter("resourceBase", docRoot.toString());

        String rawResponse;
        HttpTester.Response response;
        String body;

        rawResponse = connector.getResponse("GET /context/data0.txt HTTP/1.0\r\nHost:localhost:8080\r\nAccept-Encoding:gzip, compress, br\r\n\r\n");
        response = HttpTester.parseResponse(rawResponse);
        assertThat(response.toString(), response.getStatus(), is(HttpStatus.OK_200));
        assertThat(response, containsHeaderValue(HttpHeader.CONTENT_LENGTH, "11"));
        assertThat(response, containsHeaderValue(HttpHeader.CONTENT_TYPE, "text/plain"));
        assertThat(response, containsHeaderValue(HttpHeader.VARY, "Accept-Encoding"));
        assertThat(response, containsHeaderValue(HttpHeader.CONTENT_ENCODING, "br"));
        body = response.getContent();
        assertThat(body, containsString("fake brotli"));

        rawResponse = connector.getResponse("GET /context/data0.txt HTTP/1.0\r\nHost:localhost:8080\r\nAccept-Encoding:gzip, compress, br;q=0.9\r\n\r\n");
        response = HttpTester.parseResponse(rawResponse);
        assertThat(response.toString(), response.getStatus(), is(HttpStatus.OK_200));
        assertThat(response, containsHeaderValue(HttpHeader.CONTENT_LENGTH, "9"));
        assertThat(response, containsHeaderValue(HttpHeader.CONTENT_TYPE, "text/plain"));
        assertThat(response, containsHeaderValue(HttpHeader.VARY, "Accept-Encoding"));
        assertThat(response, containsHeaderValue(HttpHeader.CONTENT_ENCODING, "gzip"));
        body = response.getContent();
        assertThat(body, containsString("fake gzip"));
    }

    @Test
    public void testCustomCompressionFormats() throws Exception
    {
        createFile(docRoot.resolve("data0.txt"), "Hello Text 0");
        createFile(docRoot.resolve("data0.txt.br"), "fake brotli");
        createFile(docRoot.resolve("data0.txt.gz"), "fake gzip");
        createFile(docRoot.resolve("data0.txt.bz2"), "fake bzip2");

        ServletHolder defholder = context.addServlet(DefaultServlet.class, "/");
        defholder.setInitParameter("precompressed", "bzip2=.bz2,gzip=.gz,br=.br");
        defholder.setInitParameter("resourceBase", docRoot.toString());

        String rawResponse;
        HttpTester.Response response;
        String body;

        rawResponse = connector.getResponse("GET /context/data0.txt HTTP/1.0\r\nHost:localhost:8080\r\nAccept-Encoding:bzip2, br, gzip\r\n\r\n");
        response = HttpTester.parseResponse(rawResponse);
        assertThat(response.toString(), response.getStatus(), is(HttpStatus.OK_200));
        assertThat(response, containsHeaderValue(HttpHeader.CONTENT_LENGTH, "10"));
        assertThat(response, containsHeaderValue(HttpHeader.CONTENT_TYPE, "text/plain"));
        assertThat(response, containsHeaderValue(HttpHeader.VARY, "Accept-Encoding"));
        assertThat(response, containsHeaderValue(HttpHeader.CONTENT_ENCODING, "bzip2"));
        body = response.getContent();
        assertThat(body, containsString("fake bzip2"));

        // TODO: show accept-encoding search order issue (shouldn't this request return data0.txt.br?)

        rawResponse = connector.getResponse("GET /context/data0.txt HTTP/1.0\r\nHost:localhost:8080\r\nAccept-Encoding:br, gzip\r\n\r\n");
        response = HttpTester.parseResponse(rawResponse);
        assertThat(response.toString(), response.getStatus(), is(HttpStatus.OK_200));
        assertThat(response, containsHeaderValue(HttpHeader.CONTENT_LENGTH, "9"));
        assertThat(response, containsHeaderValue(HttpHeader.CONTENT_TYPE, "text/plain"));
        assertThat(response, containsHeaderValue(HttpHeader.VARY, "Accept-Encoding"));
        assertThat(response, containsHeaderValue(HttpHeader.CONTENT_ENCODING, "gzip"));
        body = response.getContent();
        assertThat(body, containsString("fake gzip"));
    }

    @Test
    public void testControlCharacter() throws Exception
    {
        FS.ensureDirExists(docRoot);
        ServletHolder defholder = context.addServlet(DefaultServlet.class, "/");
        defholder.setInitParameter("resourceBase", docRoot.toFile().getAbsolutePath());

        String rawResponse = connector.getResponse("GET /context/%0a HTTP/1.1\r\nHost: local\r\nConnection: close\r\n\r\n");
        HttpTester.Response response = HttpTester.parseResponse(rawResponse);
        System.out.println(response + "\n" + response.getContent());
        assertThat("Response.status", response.getStatus(), anyOf(is(HttpServletResponse.SC_NOT_FOUND), is(HttpServletResponse.SC_INTERNAL_SERVER_ERROR)));
        assertThat("Response.content", response.getContent(), is(not(containsString(docRoot.toString()))));
    }

    @ParameterizedTest
    @ValueSource(strings = {
            "Hello World",
            "Now is the time for all good men to come to the aid of the party"
    })
    public void testIfModified(String content) throws Exception
    {
        Path file = docRoot.resolve("file.txt");

        ServletHolder defholder = context.addServlet(DefaultServlet.class, "/");

        defholder.setInitParameter("maxCacheSize", "4096");
        defholder.setInitParameter("maxCachedFileSize", "25");
        defholder.setInitParameter("maxCachedFiles", "100");

        String rawResponse;
        HttpTester.Response response;

        rawResponse = connector.getResponse("GET /context/file.txt HTTP/1.0\r\n\r\n");
        response = HttpTester.parseResponse(rawResponse);
        assertThat(response.toString(), response.getStatus(), is(HttpStatus.NOT_FOUND_404));

        createFile(file, content);

        rawResponse = connector.getResponse("GET /context/file.txt HTTP/1.1\r\nHost:test\r\nConnection:close\r\n\r\n");
        response = HttpTester.parseResponse(rawResponse);
        assertThat(response.toString(), response.getStatus(), is(HttpStatus.OK_200));
        assertThat(response, containsHeader(HttpHeader.LAST_MODIFIED));

        String last_modified = response.get(HttpHeader.LAST_MODIFIED);

        rawResponse = connector.getResponse("GET /context/file.txt HTTP/1.1\r\nHost:test\r\nConnection:close\r\nIf-Modified-Since: " + last_modified + "\r\n\r\n");
        response = HttpTester.parseResponse(rawResponse);
        assertThat(response.toString(), response.getStatus(), is(HttpStatus.NOT_MODIFIED_304));

        rawResponse = connector.getResponse("GET /context/file.txt HTTP/1.1\r\nHost:test\r\nConnection:close\r\nIf-Modified-Since: " + DateGenerator.formatDate(System.currentTimeMillis() - 10000) + "\r\n\r\n");
        response = HttpTester.parseResponse(rawResponse);
        assertThat(response.toString(), response.getStatus(), is(HttpStatus.OK_200));

        rawResponse = connector.getResponse("GET /context/file.txt HTTP/1.1\r\nHost:test\r\nConnection:close\r\nIf-Modified-Since: " + DateGenerator.formatDate(System.currentTimeMillis() + 10000) + "\r\n\r\n");
        response = HttpTester.parseResponse(rawResponse);
        assertThat(response.toString(), response.getStatus(), is(HttpStatus.NOT_MODIFIED_304));

        rawResponse = connector.getResponse("GET /context/file.txt HTTP/1.1\r\nHost:test\r\nConnection:close\r\nIf-Unmodified-Since: " + DateGenerator.formatDate(System.currentTimeMillis() + 10000) + "\r\n\r\n");
        response = HttpTester.parseResponse(rawResponse);
        assertThat(response.toString(), response.getStatus(), is(HttpStatus.OK_200));

        rawResponse = connector.getResponse("GET /context/file.txt HTTP/1.1\r\nHost:test\r\nConnection:close\r\nIf-Unmodified-Since: " + DateGenerator.formatDate(System.currentTimeMillis() - 10000) + "\r\n\r\n");
        response = HttpTester.parseResponse(rawResponse);
        assertThat(response.toString(), response.getStatus(), is(HttpStatus.PRECONDITION_FAILED_412));
    }

    @ParameterizedTest
    @ValueSource(strings = {
            "Hello World",
            "Now is the time for all good men to come to the aid of the party"
    })
    public void testIfETag(String content) throws Exception
    {
        createFile(docRoot.resolve("file.txt"), content);

        ServletHolder defholder = context.addServlet(DefaultServlet.class, "/");

        defholder.setInitParameter("maxCacheSize", "4096");
        defholder.setInitParameter("maxCachedFileSize", "25");
        defholder.setInitParameter("maxCachedFiles", "100");
        defholder.setInitParameter("etags", "true");

        String rawResponse;
        HttpTester.Response response;

        rawResponse = connector.getResponse("GET /context/file.txt HTTP/1.1\r\nHost:test\r\nConnection:close\r\n\r\n");
        response = HttpTester.parseResponse(rawResponse);
        assertThat(response.toString(), response.getStatus(), is(HttpStatus.OK_200));
        assertThat(response, containsHeader(HttpHeader.ETAG));

        String etag = response.get(HttpHeader.ETAG);

        rawResponse = connector.getResponse("GET /context/file.txt HTTP/1.1\r\nHost:test\r\nConnection:close\r\nIf-None-Match: " + etag + "\r\n\r\n");
        response = HttpTester.parseResponse(rawResponse);
        assertThat(response.toString(), response.getStatus(), is(HttpStatus.NOT_MODIFIED_304));

        rawResponse = connector.getResponse("GET /context/file.txt HTTP/1.1\r\nHost:test\r\nConnection:close\r\nIf-None-Match: wibble," + etag + ",wobble\r\n\r\n");
        response = HttpTester.parseResponse(rawResponse);
        assertThat(response.toString(), response.getStatus(), is(HttpStatus.NOT_MODIFIED_304));

        rawResponse = connector.getResponse("GET /context/file.txt HTTP/1.1\r\nHost:test\r\nConnection:close\r\nIf-None-Match: wibble\r\n\r\n");
        response = HttpTester.parseResponse(rawResponse);
        assertThat(response.toString(), response.getStatus(), is(HttpStatus.OK_200));

        rawResponse = connector.getResponse("GET /context/file.txt HTTP/1.1\r\nHost:test\r\nConnection:close\r\nIf-None-Match: wibble, wobble\r\n\r\n");
        response = HttpTester.parseResponse(rawResponse);
        assertThat(response.toString(), response.getStatus(), is(HttpStatus.OK_200));

        rawResponse = connector.getResponse("GET /context/file.txt HTTP/1.1\r\nHost:test\r\nConnection:close\r\nIf-Match: " + etag + "\r\n\r\n");
        response = HttpTester.parseResponse(rawResponse);
        assertThat(response.toString(), response.getStatus(), is(HttpStatus.OK_200));

        rawResponse = connector.getResponse("GET /context/file.txt HTTP/1.1\r\nHost:test\r\nConnection:close\r\nIf-Match: wibble," + etag + ",wobble\r\n\r\n");
        response = HttpTester.parseResponse(rawResponse);
        assertThat(response.toString(), response.getStatus(), is(HttpStatus.OK_200));

        rawResponse = connector.getResponse("GET /context/file.txt HTTP/1.1\r\nHost:test\r\nConnection:close\r\nIf-Match: wibble\r\n\r\n");
        response = HttpTester.parseResponse(rawResponse);
        assertThat(response.toString(), response.getStatus(), is(HttpStatus.PRECONDITION_FAILED_412));

        rawResponse = connector.getResponse("GET /context/file.txt HTTP/1.1\r\nHost:test\r\nConnection:close\r\nIf-Match: wibble, wobble\r\n\r\n");
        response = HttpTester.parseResponse(rawResponse);
        assertThat(response.toString(), response.getStatus(), is(HttpStatus.PRECONDITION_FAILED_412));
    }

    public static class OutputFilter implements Filter
    {
        @Override
        public void init(FilterConfig filterConfig)
        {
        }

        @Override
        public void doFilter(ServletRequest request, ServletResponse response, FilterChain chain) throws IOException, ServletException
        {
            response.getOutputStream().println("Extra Info");
            response.setCharacterEncoding("utf-8");
            chain.doFilter(request, response);
        }

        @Override
        public void destroy()
        {
        }
    }

    public static class WriterFilter implements Filter
    {
        @Override
        public void init(FilterConfig filterConfig)
        {
        }

        @Override
        public void doFilter(ServletRequest request, ServletResponse response, FilterChain chain) throws IOException, ServletException
        {
            response.getWriter().println("Extra Info");
            chain.doFilter(request, response);
        }

        @Override
        public void destroy()
        {
        }
    }

    private void createFile(Path path, String str) throws IOException
    {
        try (OutputStream out = Files.newOutputStream(path))
        {
            out.write(str.getBytes(StandardCharsets.UTF_8));
            out.flush();
        }
    }

    private boolean deleteFile(Path file) throws IOException
    {
        if (!Files.exists(file))
            return true;

        // Some OS's (Windows) do not seem to like to delete content that was recently created.
        // Attempt a delete and if it fails, attempt a rename/move.
        try
        {
            Files.delete(file);
        }
        catch (IOException ignore)
        {
            Path deletedDir = MavenTestingUtils.getTargetTestingPath(".deleted");
            FS.ensureDirExists(deletedDir);
            Path dest = Files.createTempFile(deletedDir, file.getFileName().toString(), "deleted");
            try
            {
                Files.move(file, dest);
            }
            catch (UnsupportedOperationException | IOException e)
            {
                System.err.println("WARNING: unable to move file out of the way: " + file);
            }
        }

        return !Files.exists(file);
    }

    private static String getContentTypeBoundary(HttpField contentType)
    {
        Pattern pat = Pattern.compile("boundary=([a-zA-Z0-9]*)");
        for (String value : contentType.getValues())
        {
            Matcher mat = pat.matcher(value);
            if (mat.find())
                return mat.group(1);
        }

        return null;
    }

    /**
     * Attempt to create the directory, skip testcase if not supported on OS.
     */
    private static Path assumeMkDirSupported(Path path, String subpath)
    {
        Path ret = null;

        try
        {
            ret = path.resolve(subpath);

            if (Files.exists(ret))
                return ret;

            Files.createDirectories(ret);
        }
        catch (InvalidPathException | IOException ignore)
        {
        }

        assumeTrue(ret != null, "Directory creation not supported on OS: " + path + File.separator + subpath);
        assumeTrue(Files.exists(ret), "Directory creation not supported on OS: " + ret);
        return ret;
    }

    public static class Scenarios extends ArrayList<Arguments>
    {
        public void addScenario(String description, String rawRequest, int expectedStatus)
        {
            add(Arguments.of(new Scenario(description, rawRequest, expectedStatus)));
        }

        public void addScenario(String description, String rawRequest, int expectedStatus, Consumer<HttpTester.Response> extraAsserts)
        {
            add(Arguments.of(new Scenario(description, rawRequest, expectedStatus, extraAsserts)));
        }
    }

    public static class Scenario
    {
        private final String description;
        public final String rawRequest;
        public final int expectedStatus;
        public Consumer<HttpTester.Response> extraAsserts;

        public Scenario(String description, String rawRequest, int expectedStatus)
        {
            this.description = description;
            this.rawRequest = rawRequest;
            this.expectedStatus = expectedStatus;
        }

        public Scenario(String description, String rawRequest, int expectedStatus, Consumer<HttpTester.Response> extraAsserts)
        {
            this(description, rawRequest, expectedStatus);
            this.extraAsserts = extraAsserts;
        }

        @Override
        public String toString()
        {
            return description;
        }
    }
}<|MERGE_RESOLUTION|>--- conflicted
+++ resolved
@@ -18,22 +18,6 @@
 
 package org.eclipse.jetty.servlet;
 
-<<<<<<< HEAD
-import static org.eclipse.jetty.http.HttpFieldsMatchers.containsHeader;
-import static org.eclipse.jetty.http.HttpFieldsMatchers.containsHeaderValue;
-import static org.hamcrest.MatcherAssert.assertThat;
-import static org.hamcrest.Matchers.anyOf;
-import static org.hamcrest.Matchers.containsString;
-import static org.hamcrest.Matchers.endsWith;
-import static org.hamcrest.Matchers.is;
-import static org.hamcrest.Matchers.not;
-import static org.hamcrest.Matchers.notNullValue;
-import static org.hamcrest.Matchers.nullValue;
-import static org.hamcrest.Matchers.startsWith;
-import static org.junit.jupiter.api.Assumptions.assumeTrue;
-
-=======
->>>>>>> 554fc39f
 import java.io.File;
 import java.io.IOException;
 import java.io.OutputStream;
@@ -48,11 +32,7 @@
 import java.util.function.Consumer;
 import java.util.regex.Matcher;
 import java.util.regex.Pattern;
-<<<<<<< HEAD
 import java.util.stream.Stream;
-
-=======
->>>>>>> 554fc39f
 import javax.servlet.DispatcherType;
 import javax.servlet.Filter;
 import javax.servlet.FilterChain;
@@ -79,7 +59,6 @@
 import org.eclipse.jetty.toolchain.test.jupiter.WorkDirExtension;
 import org.eclipse.jetty.util.resource.PathResource;
 import org.eclipse.jetty.util.resource.Resource;
-<<<<<<< HEAD
 import org.junit.jupiter.api.AfterEach;
 import org.junit.jupiter.api.BeforeEach;
 import org.junit.jupiter.api.Test;
@@ -90,23 +69,20 @@
 import org.junit.jupiter.params.provider.MethodSource;
 import org.junit.jupiter.params.provider.ValueSource;
 
+import static org.eclipse.jetty.http.HttpFieldsMatchers.containsHeader;
+import static org.eclipse.jetty.http.HttpFieldsMatchers.containsHeaderValue;
+import static org.hamcrest.MatcherAssert.assertThat;
+import static org.hamcrest.Matchers.anyOf;
+import static org.hamcrest.Matchers.containsString;
+import static org.hamcrest.Matchers.endsWith;
+import static org.hamcrest.Matchers.is;
+import static org.hamcrest.Matchers.not;
+import static org.hamcrest.Matchers.notNullValue;
+import static org.hamcrest.Matchers.nullValue;
+import static org.hamcrest.Matchers.startsWith;
+import static org.junit.jupiter.api.Assumptions.assumeTrue;
+
 @ExtendWith(WorkDirExtension.class)
-=======
-import org.hamcrest.Matchers;
-import org.junit.After;
-import org.junit.Assert;
-import org.junit.Before;
-import org.junit.Rule;
-import org.junit.Test;
-
-import static org.hamcrest.CoreMatchers.anyOf;
-import static org.hamcrest.CoreMatchers.containsString;
-import static org.hamcrest.CoreMatchers.is;
-import static org.hamcrest.CoreMatchers.not;
-import static org.junit.Assert.assertThat;
-import static org.junit.Assert.assertTrue;
-
->>>>>>> 554fc39f
 public class DefaultServletTest
 {
     public WorkDir workDir;
@@ -180,26 +156,13 @@
         defholder.setInitParameter("gzip", "false");
 
         /* create some content in the docroot */
-<<<<<<< HEAD
-        FS.ensureDirExists(docRoot.resolve("one"));
+        Path one = docRoot.resolve("one");
+        FS.ensureDirExists(one);
         FS.ensureDirExists(docRoot.resolve("two"));
         FS.ensureDirExists(docRoot.resolve("three"));
-=======
-        File resBase = testdir.getPathFile("docroot").toFile();
-        FS.ensureDirExists(resBase);
-        File one = new File(resBase, "one");
-        assertTrue(one.mkdir());
-        assertTrue(new File(resBase, "two").mkdir());
-        assertTrue(new File(resBase, "three").mkdir());
-
-        File alert = new File(one, "onmouseclick='alert(oops)'");
+
+        Path alert = one.resolve("onmouseclick='alert(oops)'");
         FS.touch(alert);
-
-        if (!OS.IS_WINDOWS)
-        {
-            assertTrue("Creating dir 'f??r' (Might not work in Windows)", new File(resBase, "f??r").mkdir());
-        }
->>>>>>> 554fc39f
 
         /*
          * Intentionally bad request URI. Sending a non-encoded URI with typically
@@ -212,6 +175,16 @@
 
         String body = response.getContent();
         assertThat(body, not(containsString("<script>")));
+
+        req1 = "GET /context/one/;\"onmouseover='alert(document.location)' HTTP/1.0\r\n" +
+                "\r\n";
+
+        rawResponse = connector.getResponse(req1);
+        response = HttpTester.parseResponse(rawResponse);
+
+        body = response.getContent();
+
+        assertThat(body, not(containsString(";\"onmouseover")));
     }
 
     @Test
@@ -222,7 +195,6 @@
         defholder.setInitParameter("redirectWelcome", "false");
         defholder.setInitParameter("gzip", "false");
 
-<<<<<<< HEAD
         /* create some content in the docroot */
         FS.ensureDirExists(docRoot.resolve("one"));
         FS.ensureDirExists(docRoot.resolve("two"));
@@ -236,18 +208,6 @@
 
         String body = response.getContent();
         assertThat(body, containsString("f??r"));
-=======
-        assertResponseNotContains("<script>", response);
-
-
-        req1 = new StringBuffer();
-        req1.append("GET /context/one/;\"onmouseover='alert(document.location)' HTTP/1.0\n");
-        req1.append("\n");
-
-        response = connector.getResponses(req1.toString());
-
-        assertResponseNotContains("\"onmouseover", response);
->>>>>>> 554fc39f
     }
 
     @Test
@@ -740,7 +700,6 @@
         assertThat(response, containsHeaderValue("Location", "http://0.0.0.0/context/dir/index.html"));
 
         createFile(inde, "<h1>Hello Inde</h1>");
-<<<<<<< HEAD
         rawResponse = connector.getResponse("GET /context/dir/ HTTP/1.0\r\n\r\n");
         response = HttpTester.parseResponse(rawResponse);
         assertThat(response.toString(), response.getStatus(), is(HttpStatus.MOVED_TEMPORARILY_302));
@@ -760,18 +719,6 @@
                 assertThat(response.toString(), response.getStatus(), is(HttpStatus.FORBIDDEN_403));
             }
         }
-=======
-        response = connector.getResponses("GET /context/dir/ HTTP/1.0\r\n\r\n");
-        assertResponseContains("Location: http://0.0.0.0/context/dir/index.html", response);
-
-        assertTrue(index.delete());
-        response = connector.getResponses("GET /context/dir/ HTTP/1.0\r\n\r\n");
-        assertResponseContains("Location: http://0.0.0.0/context/dir/index.htm", response);
-
-        assertTrue(inde.delete());
-        response = connector.getResponses("GET /context/dir/ HTTP/1.0\r\n\r\n");
-        assertResponseContains("403", response);
->>>>>>> 554fc39f
     }
 
     /**
@@ -923,7 +870,6 @@
         {
             context.clearAliasChecks();
 
-<<<<<<< HEAD
             Files.createSymbolicLink(dirLink, dir);
             Files.createSymbolicLink(dirRLink, new File("dir").toPath());
             Files.createSymbolicLink(link, foobar);
@@ -952,25 +898,6 @@
             response = HttpTester.parseResponse(rawResponse);
             assertThat(response.toString(), response.getStatus(), is(HttpStatus.NOT_FOUND_404));
 
-=======
-            Files.createSymbolicLink(dirLink.toPath(),dir.toPath());
-            Files.createSymbolicLink(dirRLink.toPath(),new File("dir").toPath());
-            Files.createSymbolicLink(link.toPath(),foobar.toPath());
-            Files.createSymbolicLink(rLink.toPath(),new File("foobar.txt").toPath());
-            response = connector.getResponses("GET /context/dir/link.txt HTTP/1.0\r\n\r\n");
-            assertResponseContains("404", response);
-            response = connector.getResponses("GET /context/dir/rlink.txt HTTP/1.0\r\n\r\n");
-            assertResponseContains("404", response);
-            response = connector.getResponses("GET /context/dirlink/foobar.txt HTTP/1.0\r\n\r\n");
-            assertResponseContains("404", response);
-            response = connector.getResponses("GET /context/dirrlink/foobar.txt HTTP/1.0\r\n\r\n");
-            assertResponseContains("404", response);
-            response = connector.getResponses("GET /context/dirlink/link.txt HTTP/1.0\r\n\r\n");
-            assertResponseContains("404", response);
-            response = connector.getResponses("GET /context/dirrlink/rlink.txt HTTP/1.0\r\n\r\n");
-            assertResponseContains("404", response);
-            
->>>>>>> 554fc39f
             context.addAliasCheck(new AllowSymLinkAliasChecker());
 
             rawResponse = connector.getResponse("GET /context/dir/link.txt HTTP/1.0\r\n\r\n");
@@ -1059,22 +986,10 @@
     @Test
     public void testDirectFromResourceHttpContent() throws Exception
     {
-<<<<<<< HEAD
         FS.ensureDirExists(docRoot);
         context.setBaseResource(Resource.newResource(docRoot));
 
         Path index = docRoot.resolve("index.html");
-=======
-        if (!OS.IS_LINUX)
-            return;
-
-        testdir.ensureEmpty();
-        File resBase = testdir.getPathFile("docroot").toFile();
-        FS.ensureDirExists(resBase);
-        context.setBaseResource(Resource.newResource(resBase));
-
-        File index = new File(resBase, "index.html");
->>>>>>> 554fc39f
         createFile(index, "<h1>Hello World</h1>");
 
         ServletHolder defholder = context.addServlet(DefaultServlet.class, "/");
@@ -1095,7 +1010,6 @@
 
         ResourceContentFactory factory = (ResourceContentFactory) context.getServletContext().getAttribute("resourceCache");
 
-<<<<<<< HEAD
         HttpContent content = factory.getContent("/index.html", 200);
         ByteBuffer buffer = content.getDirectBuffer();
         assertThat("Buffer is direct", buffer.isDirect(), is(true));
@@ -1106,25 +1020,6 @@
 
     @SuppressWarnings("Duplicates")
     public static Stream<Arguments> rangeScenarios()
-=======
-        response = connector.getResponses("GET /context/index.html HTTP/1.0\r\n\r\n");
-        assertResponseContains("<h1>Hello World</h1>", response);
-
-        ResourceContentFactory factory = (ResourceContentFactory)context.getServletContext().getAttribute("resourceCache");
-
-        HttpContent content = factory.getContent("/index.html",200);
-        ByteBuffer buffer = content.getDirectBuffer();
-        Assert.assertTrue(buffer.isDirect());
-        content = factory.getContent("/index.html",5);
-        buffer = content.getDirectBuffer();
-        Assert.assertTrue(buffer==null);
-    }
-
-
-
-    @Test
-    public void testRangeRequests() throws Exception
->>>>>>> 554fc39f
     {
         Scenarios scenarios = new Scenarios();
 
@@ -1390,7 +1285,6 @@
         context.addFilter(OutputFilter.class, "/*", EnumSet.of(DispatcherType.REQUEST));
         server.start();
 
-<<<<<<< HEAD
         rawResponse = connector.getResponse("GET /context/data0.txt HTTP/1.0\r\n\r\n");
         response = HttpTester.parseResponse(rawResponse);
         assertThat(response.toString(), response.getStatus(), is(HttpStatus.OK_200));
@@ -1408,27 +1302,12 @@
         assertThat(response, containsHeaderValue(HttpHeader.CONTENT_TYPE, "image/jpeg"));
         assertThat(response, containsHeaderValue(HttpHeader.CONTENT_TYPE, "charset=utf-8"));
         assertThat(body, containsString("Extra Info"));
-=======
-        response = connector.getResponses("GET /context/data0.txt HTTP/1.0\r\n\r\n");
-        assertResponseContains("Content-Length: 2", response); // 20 something long
-        assertResponseContains("Extra Info", response);
-        assertResponseNotContains("Content-Length: 12", response);
->>>>>>> 554fc39f
 
         server.stop();
         context.getServletHandler().setFilterMappings(new FilterMapping[]{});
         context.getServletHandler().setFilters(new FilterHolder[]{});
         context.addFilter(WriterFilter.class, "/*", EnumSet.of(DispatcherType.REQUEST));
         server.start();
-<<<<<<< HEAD
-=======
-
-        response = connector.getResponses("GET /context/data0.txt HTTP/1.0\r\n\r\n");
-        assertResponseContains("Content-Length: 2", response); // 20 something long
-        assertResponseContains("Extra Info", response);
-        assertResponseNotContains("Content-Length: 12", response);
-    }
->>>>>>> 554fc39f
 
         rawResponse = connector.getResponse("GET /context/data0.txt HTTP/1.0\r\n\r\n");
         response = HttpTester.parseResponse(rawResponse);
@@ -1454,7 +1333,6 @@
         defholder.setInitParameter("welcomeServlets", "false");
         defholder.setInitParameter("gzip", "true");
         defholder.setInitParameter("etags", "true");
-<<<<<<< HEAD
 
         String rawResponse;
         HttpTester.Response response;
@@ -1532,63 +1410,6 @@
         response = HttpTester.parseResponse(rawResponse);
         assertThat(response.toString(), response.getStatus(), is(HttpStatus.NOT_MODIFIED_304));
         assertThat(response, containsHeaderValue(HttpHeader.ETAG, etag));
-=======
-        defholder.setInitParameter("resourceBase", resBasePath);
-
-        String response = connector.getResponses("GET /context/data0.txt HTTP/1.0\r\nHost:localhost:8080\r\n\r\n");
-        assertResponseContains("Content-Length: 12", response);
-        assertResponseContains("Content-Type: text/plain",response);
-        assertResponseContains("Hello Text 0",response);
-        assertResponseContains("Vary: Accept-Encoding",response);
-        assertResponseContains("ETag: ",response);
-        assertResponseNotContains("Content-Encoding: gzip",response);
-        int e=response.indexOf("ETag: ");
-        String etag = response.substring(e+6,response.indexOf('"',e+11)+1);
-        String etag_gzip = etag.substring(0,etag.length()-1)+"--gzip\"";
-
-        response = connector.getResponses("GET /context/data0.txt HTTP/1.0\r\nHost:localhost:8080\r\nAccept-Encoding:gzip\r\n\r\n");
-        assertResponseContains("Content-Length: 9", response);
-        assertResponseContains("fake gzip",response);
-        assertResponseContains("Content-Type: text/plain",response);
-        assertResponseContains("Vary: Accept-Encoding",response);
-        assertResponseContains("Content-Encoding: gzip",response);
-        assertResponseContains("ETag: "+etag_gzip,response);
-
-        response = connector.getResponses("GET /context/data0.txt.gz HTTP/1.0\r\nHost:localhost:8080\r\nAccept-Encoding:gzip\r\n\r\n");
-        assertResponseContains("Content-Length: 9", response);
-        assertResponseContains("fake gzip",response);
-        assertResponseContains("Content-Type: application/gzip",response);
-        assertResponseNotContains("Vary: Accept-Encoding",response);
-        assertResponseNotContains("Content-Encoding: gzip",response);
-        assertResponseNotContains("ETag: "+etag_gzip,response);
-        assertResponseContains("ETag: ",response);
-
-        response = connector.getResponses("GET /context/data0.txt.gz HTTP/1.0\r\nHost:localhost:8080\r\nAccept-Encoding:gzip\r\nIf-None-Match: W/\"wobble\"\r\n\r\n");
-        assertResponseContains("Content-Length: 9", response);
-        assertResponseContains("fake gzip",response);
-        assertResponseContains("Content-Type: application/gzip",response);
-        assertResponseNotContains("Vary: Accept-Encoding",response);
-        assertResponseNotContains("Content-Encoding: gzip",response);
-        assertResponseNotContains("ETag: "+etag_gzip,response);
-        assertResponseContains("ETag: ",response);
-
-        response = connector.getResponses("GET /context/data0.txt HTTP/1.0\r\nHost:localhost:8080\r\nAccept-Encoding:gzip\r\nIf-None-Match: "+etag_gzip+"\r\n\r\n");
-        assertResponseContains("304 Not Modified", response);
-        assertResponseContains("ETag: "+etag_gzip,response);
-
-        response = connector.getResponses("GET /context/data0.txt HTTP/1.0\r\nHost:localhost:8080\r\nAccept-Encoding:gzip\r\nIf-None-Match: "+etag+"\r\n\r\n");
-        assertResponseContains("304 Not Modified", response);
-        assertResponseContains("ETag: "+etag,response);
-
-        response = connector.getResponses("GET /context/data0.txt HTTP/1.0\r\nHost:localhost:8080\r\nAccept-Encoding:gzip\r\nIf-None-Match: W/\"foobar\","+etag_gzip+"\r\n\r\n");
-        assertResponseContains("304 Not Modified", response);
-        assertResponseContains("ETag: "+etag_gzip,response);
-
-        response = connector.getResponses("GET /context/data0.txt HTTP/1.0\r\nHost:localhost:8080\r\nAccept-Encoding:gzip\r\nIf-None-Match: W/\"foobar\","+etag+"\r\n\r\n");
-        assertResponseContains("304 Not Modified", response);
-        assertResponseContains("ETag: "+etag,response);
-
->>>>>>> 554fc39f
     }
 
     @Test
@@ -1612,7 +1433,6 @@
         defholder.setInitParameter("maxCachedFileSize", "200000000");
         defholder.setInitParameter("maxCacheSize", "256000000");
 
-<<<<<<< HEAD
         String rawResponse;
         HttpTester.Response response;
         String body;
@@ -1673,51 +1493,6 @@
         response = HttpTester.parseResponse(rawResponse);
         assertThat(response.toString(), response.getStatus(), is(HttpStatus.NOT_MODIFIED_304));
         assertThat(response, containsHeaderValue(HttpHeader.ETAG, etag));
-=======
-        String response = connector.getResponses("GET /context/data0.txt HTTP/1.0\r\nHost:localhost:8080\r\n\r\n");
-        assertResponseContains("Content-Length: 12", response);
-        assertResponseContains("Content-Type: text/plain",response);
-        assertResponseContains("Hello Text 0",response);
-        assertResponseContains("Vary: Accept-Encoding",response);
-        assertResponseContains("ETag: ",response);
-        assertResponseNotContains("Content-Encoding: gzip",response);
-        int e=response.indexOf("ETag: ");
-        String etag = response.substring(e+6,response.indexOf('"',e+11)+1);
-        String etag_gzip = etag.substring(0,etag.length()-1)+"--gzip\"";
-
-        response = connector.getResponses("GET /context/data0.txt HTTP/1.0\r\nHost:localhost:8080\r\nAccept-Encoding:gzip\r\n\r\n");
-        assertResponseContains("Content-Length: 9", response);
-        assertResponseContains("fake gzip",response);
-        assertResponseContains("Content-Type: text/plain",response);
-        assertResponseContains("Vary: Accept-Encoding",response);
-        assertResponseContains("Content-Encoding: gzip",response);
-        assertResponseContains("ETag: "+etag_gzip,response);
-
-        response = connector.getResponses("GET /context/data0.txt.gz HTTP/1.0\r\nHost:localhost:8080\r\nAccept-Encoding:gzip\r\n\r\n");
-        assertResponseContains("Content-Length: 9", response);
-        assertResponseContains("fake gzip",response);
-        assertResponseContains("Content-Type: application/gzip",response);
-        assertResponseNotContains("Vary: Accept-Encoding",response);
-        assertResponseNotContains("Content-Encoding: gzip",response);
-        assertResponseNotContains("ETag: "+etag_gzip,response);
-        assertResponseContains("ETag: ",response);
-
-        response = connector.getResponses("GET /context/data0.txt HTTP/1.0\r\nHost:localhost:8080\r\nAccept-Encoding:gzip\r\nIf-None-Match: "+etag_gzip+"\r\n\r\n");
-        assertResponseContains("304 Not Modified", response);
-        assertResponseContains("ETag: "+etag_gzip,response);
-
-        response = connector.getResponses("GET /context/data0.txt HTTP/1.0\r\nHost:localhost:8080\r\nAccept-Encoding:gzip\r\nIf-None-Match: "+etag+"\r\n\r\n");
-        assertResponseContains("304 Not Modified", response);
-        assertResponseContains("ETag: "+etag,response);
-
-        response = connector.getResponses("GET /context/data0.txt HTTP/1.0\r\nHost:localhost:8080\r\nAccept-Encoding:gzip\r\nIf-None-Match: W/\"foobar\","+etag_gzip+"\r\n\r\n");
-        assertResponseContains("304 Not Modified", response);
-        assertResponseContains("ETag: "+etag_gzip,response);
-
-        response = connector.getResponses("GET /context/data0.txt HTTP/1.0\r\nHost:localhost:8080\r\nAccept-Encoding:gzip\r\nIf-None-Match: W/\"foobar\","+etag+"\r\n\r\n");
-        assertResponseContains("304 Not Modified", response);
-        assertResponseContains("ETag: "+etag,response);
->>>>>>> 554fc39f
     }
 
     @Test
