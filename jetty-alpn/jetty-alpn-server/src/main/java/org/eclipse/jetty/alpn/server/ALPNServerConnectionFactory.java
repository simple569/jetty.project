//
// ========================================================================
// Copyright (c) 1995-2020 Mort Bay Consulting Pty Ltd and others.
//
// This program and the accompanying materials are made available under
// the terms of the Eclipse Public License 2.0 which is available at
// https://www.eclipse.org/legal/epl-2.0
//
// This Source Code may also be made available under the following
// Secondary Licenses when the conditions for such availability set
// forth in the Eclipse Public License, v. 2.0 are satisfied:
// the Apache License v2.0 which is available at
// https://www.apache.org/licenses/LICENSE-2.0
//
// SPDX-License-Identifier: EPL-2.0 OR Apache-2.0
// ========================================================================
//

package org.eclipse.jetty.alpn.server;

import java.util.ArrayList;
import java.util.Arrays;
import java.util.List;
import java.util.ServiceLoader;
import javax.net.ssl.SSLEngine;

import org.eclipse.jetty.io.AbstractConnection;
import org.eclipse.jetty.io.EndPoint;
import org.eclipse.jetty.io.ssl.ALPNProcessor.Server;
import org.eclipse.jetty.server.Connector;
import org.eclipse.jetty.server.NegotiatingServerConnectionFactory;
import org.eclipse.jetty.util.TypeUtil;
import org.eclipse.jetty.util.annotation.Name;
import org.slf4j.Logger;
import org.slf4j.LoggerFactory;

public class ALPNServerConnectionFactory extends NegotiatingServerConnectionFactory
{
    private static final Logger LOG = LoggerFactory.getLogger(ALPNServerConnectionFactory.class);

    private final List<Server> processors = new ArrayList<>();

    public ALPNServerConnectionFactory(@Name("protocols") String protocols)
    {
        this(protocols.trim().split(",", 0));
    }

    public ALPNServerConnectionFactory(@Name("protocols") String... protocols)
    {
        super("alpn", protocols);

        IllegalStateException failure = new IllegalStateException("No Server ALPNProcessors!");
        // Use a for loop on iterator so load exceptions can be caught and ignored
        TypeUtil.serviceStream(ServiceLoader.load(Server.class)).forEach((processor) ->
        {
<<<<<<< HEAD
=======
            Server processor;
            try
            {
                processor = i.next();
            }
            catch (Throwable x)
            {
                if (LOG.isDebugEnabled())
                    LOG.debug(x.getMessage(), x);
                if (x != failure)
                    failure.addSuppressed(x);
                continue;
            }

>>>>>>> def7993e
            try
            {
                processor.init();
                processors.add(processor);
            }
            catch (Throwable x)
            {
                if (LOG.isDebugEnabled())
                    LOG.debug("Could not initialize {}", processor, x);
                if (x != failure)
                    failure.addSuppressed(x);
            }
        });

        if (LOG.isDebugEnabled())
        {
            LOG.debug("protocols: {}", Arrays.asList(protocols));
            LOG.debug("processors: {}", processors);
        }

        if (processors.isEmpty())
            throw failure;
    }

    @Override
    protected AbstractConnection newServerConnection(Connector connector, EndPoint endPoint, SSLEngine engine, List<String> protocols, String defaultProtocol)
    {
        for (Server processor : processors)
        {
            if (processor.appliesTo(engine))
            {
                if (LOG.isDebugEnabled())
                    LOG.debug("{} for {} on {}", processor, engine, endPoint);
                ALPNServerConnection connection = new ALPNServerConnection(connector, endPoint, engine, protocols, defaultProtocol);
                processor.configure(engine, connection);
                return connection;
            }
        }

        if (LOG.isDebugEnabled())
            LOG.debug("No ALPNProcessor: {} {}", engine, endPoint);
        throw new IllegalStateException("Connection rejected: No ALPN Processor for " + engine.getClass().getName() + " from " + processors);
    }
}<|MERGE_RESOLUTION|>--- conflicted
+++ resolved
@@ -53,23 +53,6 @@
         // Use a for loop on iterator so load exceptions can be caught and ignored
         TypeUtil.serviceStream(ServiceLoader.load(Server.class)).forEach((processor) ->
         {
-<<<<<<< HEAD
-=======
-            Server processor;
-            try
-            {
-                processor = i.next();
-            }
-            catch (Throwable x)
-            {
-                if (LOG.isDebugEnabled())
-                    LOG.debug(x.getMessage(), x);
-                if (x != failure)
-                    failure.addSuppressed(x);
-                continue;
-            }
-
->>>>>>> def7993e
             try
             {
                 processor.init();
