<project xmlns="http://maven.apache.org/POM/4.0.0" xmlns:xsi="http://www.w3.org/2001/XMLSchema-instance" xsi:schemaLocation="http://maven.apache.org/POM/4.0.0 http://maven.apache.org/maven-v4_0_0.xsd">
  <parent>
    <groupId>org.eclipse.jetty</groupId>
    <artifactId>jetty-project</artifactId>
<<<<<<< HEAD
    <version>9.3.1-SNAPSHOT</version>
=======
    <version>9.2.13-SNAPSHOT</version>
>>>>>>> dee941c3
  </parent>
  <modelVersion>4.0.0</modelVersion>
  <artifactId>jetty-util-ajax</artifactId>
  <name>Jetty :: Utilities :: Ajax(JSON)</name>
  <description>JSON/Ajax Utility classes for Jetty</description>
  <url>http://www.eclipse.org/jetty</url>
  <properties>
    <bundle-symbolic-name>${project.groupId}.util.ajax</bundle-symbolic-name>
  </properties>
  <build>
    <plugins>
<!--
-->
      <plugin>
        <groupId>org.codehaus.mojo</groupId>
        <artifactId>findbugs-maven-plugin</artifactId>
        <configuration>
          <onlyAnalyze>org.eclipse.jetty.util.ajax.*</onlyAnalyze>
        </configuration>
      </plugin>
    </plugins>
  </build>
  <dependencies>
    <dependency>
      <groupId>org.eclipse.jetty</groupId>
      <artifactId>jetty-util</artifactId>
      <version>${project.version}</version>
    </dependency>
    <dependency>
      <groupId>javax.servlet</groupId>
      <artifactId>javax.servlet-api</artifactId>
      <scope>provided</scope>
    </dependency>
    <dependency>
      <groupId>org.eclipse.jetty.toolchain</groupId>
      <artifactId>jetty-test-helper</artifactId>
      <scope>test</scope>
    </dependency>
  </dependencies>
</project><|MERGE_RESOLUTION|>--- conflicted
+++ resolved
@@ -2,11 +2,7 @@
   <parent>
     <groupId>org.eclipse.jetty</groupId>
     <artifactId>jetty-project</artifactId>
-<<<<<<< HEAD
     <version>9.3.1-SNAPSHOT</version>
-=======
-    <version>9.2.13-SNAPSHOT</version>
->>>>>>> dee941c3
   </parent>
   <modelVersion>4.0.0</modelVersion>
   <artifactId>jetty-util-ajax</artifactId>
@@ -18,8 +14,6 @@
   </properties>
   <build>
     <plugins>
-<!--
--->
       <plugin>
         <groupId>org.codehaus.mojo</groupId>
         <artifactId>findbugs-maven-plugin</artifactId>
